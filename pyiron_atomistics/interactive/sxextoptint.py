# coding: utf-8
# Copyright (c) Max-Planck-Institut für Eisenforschung GmbH - Computational Materials Design (CM) Department
# Distributed under the terms of "New BSD License", see the LICENSE file.

import numpy as np
import subprocess
import os
import time
import posixpath
import warnings
from pyiron_base import state, GenericParameters, Executable, deprecate
from pyiron_atomistics.atomistics.job.interactivewrapper import (
    InteractiveWrapper,
    ReferenceJobOutput,
)
from pyiron_atomistics.atomistics.job.interactive import InteractiveInterface
from pyiron_atomistics.sphinx.base import get_structure_group

__author__ = "Jan Janssen, Osamu Waseda"
__copyright__ = (
    "Copyright 2021, Max-Planck-Institut für Eisenforschung GmbH - "
    "Computational Materials Design (CM) Department"
)
__version__ = "1.0"
__maintainer__ = "Jan Janssen"
__email__ = "janssen@mpie.de"
__status__ = "development"
__date__ = "Sep 1, 2018"


class SxExtOpt(InteractiveInterface):
    @deprecate(
        ionic_forces="Use ionic_force_tolerance",
        ionic_energy="use ionic_energy_tolerance",
    )
    def __init__(
        self,
        structure,
        working_directory=None,
        maxDist=5,
        ionic_steps=1000,
        ionic_energy=None,
        ionic_forces=None,
        ionic_energy_tolerance=1.0e-3,
        ionic_force_tolerance=1.0e-2,
        max_step_length=1.0e-1,
        soft_mode_damping=1,
        executable=None,
    ):
        if ionic_forces is not None:
            ionic_force_tolerance = ionic_forces
        if ionic_energy is not None:
            ionic_energy_tolerance = ionic_energy
        super().__init__()

        if working_directory is None:
            warnings.warn("WARNING: working_directory not set; current folder is used")
            working_directory = os.getcwd()
        self._interactive_library = None
        self._interactive_library_read = None
        self.working_directory = working_directory
        if executable is None:
            executable = Executable(
                path_binary_codes=state.settings.resource_paths,
                codename="SxExtOptInteractive",
                module=self.__module__.split(".")[1],
                overwrite_nt_flag=False,
            ).executable_path
        self._start_process(
            structure=structure,
            executable=executable,
            maxDist=maxDist,
            ionic_steps=ionic_steps,
            ionic_energy_tolerance=ionic_energy_tolerance,
            ionic_force_tolerance=ionic_force_tolerance,
            max_step_length=max_step_length,
            soft_mode_damping=soft_mode_damping,
<<<<<<< HEAD
            selective_dynamics="selective_dynamics" in structure.arrays.keys(),
            ssa=ssa,
=======
            selective_dynamics="selective_dynamics" in structure._tag_list.keys(),
>>>>>>> aee21f2c
        )
        self._cell = structure.cell
        magmom = structure.get_initial_magnetic_moments()
        magmom[magmom != None] = np.round(magmom[magmom != None], decimals=1)
        magmom = np.char.mod("%s", magmom)
        self._elements = np.char.add(structure.get_parent_symbols(), magmom)
        self._elements = np.char.replace(self._elements, "-", "m")
        self._elements = np.char.replace(self._elements, ".", "p")
        self._positions = structure.positions
        self._converged = False

    def _start_process(
        self,
        structure,
        executable,
        maxDist=5,
        ionic_steps=1000,
        ionic_energy_tolerance=1.0e-3,
        ionic_force_tolerance=1.0e-2,
        max_step_length=1.0e-1,
        soft_mode_damping=1,
        selective_dynamics=False,
    ):
        if selective_dynamics:
            structure_to_write = structure.copy()
            file_name = posixpath.join(self.working_directory, "input.sx")
            with open(file_name, "w") as f:
                f.write(get_structure_group(structure, keep_angstrom=True).to_sphinx())
        self._write_input(
            working_directory=self.working_directory,
            maxDist=maxDist,
            ionic_steps=ionic_steps,
            ionic_energy_tolerance=ionic_energy_tolerance,
            ionic_force_tolerance=ionic_force_tolerance,
            max_step_length=max_step_length,
            soft_mode_damping=soft_mode_damping,
            selective_dynamics=selective_dynamics,
        )

        shell = os.name == "nt"
        try:
            with open(
                posixpath.join(self.working_directory, "out.txt"), mode="w"
            ) as f_out:
                with open(
                    posixpath.join(self.working_directory, "error.txt"), mode="w"
                ) as f_err:
                    self._process = subprocess.Popen(
                        [executable],
                        cwd=self.working_directory,
                        shell=shell,
                        stdout=f_out,
                        stderr=f_err,
                        universal_newlines=True,
                    )
        except subprocess.CalledProcessError as e:
            raise ValueError("run_job.py crashed")
        while not self._interactive_pipes_initialized(self.working_directory):
            time.sleep(1)
        self._interactive_initialize_interface()

    @staticmethod
    def _write_input(
        working_directory,
        maxDist=5,
        ionic_steps=1000,
        ionic_energy_tolerance=1.0e-3,
        ionic_force_tolerance=1.0e-2,
        max_step_length=1.0e-1,
        soft_mode_damping=1,
        selective_dynamics=False,
    ):
        with open(os.path.join(working_directory, "optim.sx"), "w") as f:
            content = (
                "main { ricQN { ric { maxDist = %f; withAngles; } maxSteps = %i; dEnergy = %f; dF = %f; maxStepLength = %f; softModeDamping = %f;}}"
                % (
                    maxDist,
                    ionic_steps,
                    ionic_energy_tolerance,
                    ionic_force_tolerance,
                    max_step_length,
                    soft_mode_damping,
                )
            )
            if selective_dynamics:
                content += "structure { include <structure.sx>; }"
            f.write(content)

    @staticmethod
    def _interactive_pipes_initialized(working_directory):
        return os.path.exists(
            os.path.join(working_directory, "control")
        ) and os.path.exists(os.path.join(working_directory, "response"))

    def _interactive_write_line(self, line):
        self._interactive_library.write("%s\n" % line)
        self._interactive_library.flush()

    def _interactive_initialize_interface(self):
        self._interactive_library_read = open(
            os.path.join(self.working_directory, "control"), "r"
        )
        self._interactive_library = open(
            os.path.join(self.working_directory, "response"), "w"
        )

    def interactive_close(self):
        if self.interactive_is_activated():
            self._interactive_library.close()
            self._interactive_library_read.close()
            self._delete_named_pipes(working_directory=self.working_directory)

    @staticmethod
    def _delete_named_pipes(working_directory):
        for file in ["control", "response"]:
            file_path = posixpath.join(working_directory, file)
            if os.path.exists(file_path):
                os.remove(file_path)

    def interactive_is_activated(self):
        if self._interactive_library is None:
            return False
        else:
            return True

    def _write_cell(self, cell):
        for c in cell:
            self._interactive_write_line("%.16f %.16f %.16f" % (c[0], c[1], c[2]))

    def _write_number_of_atoms(self, count):
        self._interactive_write_line("%s" % count)

    def _write_positions(self, positions, elements):
        for pos, el in zip(positions, elements):
            self._interactive_write_line(
                "%.16f %.16f %.16f %s" % (pos[0], pos[1], pos[2], str(el))
            )

    def _write_energy(self):
        self._interactive_write_line("0")

    def _write_forces(self, forces):
        for f in forces:
            self._interactive_write_line("%.16f %.16f %.16f" % (f[0], f[1], f[2]))

    def _read_positions(self, count):
        return [
            [float(c) for c in self._interactive_library_read.readline().split()]
            for _ in range(count)
        ]

    def set_forces(self, forces):
        line = self._interactive_library_read.readline().split()
        if len(line) == 0 or line[0] == "end":
            print("Ending calculation")
            self._converged = True
        elif line[0] == "get":
            if line[1] == "cell":
                self._write_cell(cell=self._cell)
            elif line[1] == "natoms":
                self._write_number_of_atoms(count=len(self._positions))
            elif line[1] == "positions":
                self._write_positions(
                    positions=self._positions, elements=self._elements
                )
            elif line[1] == "energy":
                self._write_energy()
            elif line[1] == "forces":
                self._write_forces(forces=forces)
            else:
                raise ValueError("Unknown command:", line)
            self.set_forces(forces)
        elif line[0] == "run":
            self.set_forces(forces)
        elif line[0] == "set":
            if line[1] == "positions":
                self._positions = np.array(self._read_positions(count=len(forces)))
            else:
                raise ValueError("Unknown command:", line)
        else:
            raise ValueError("Unknown command:", line)

    def get_positions(self):
        return self._positions

    def end(self):
        while not self.converged:
            self.set_forces(np.zeros_like(self._positions))

    @property
    def converged(self):
        return self._converged

    def __del__(self):
        self.end()
        if self.interactive_is_activated():
            self.interactive_close()
        else:
            self._delete_named_pipes(working_directory=self.working_directory)


class SxExtOptInteractive(InteractiveWrapper):
    def __init__(self, project, job_name):
        super(SxExtOptInteractive, self).__init__(project, job_name)

        self.__version__ = (
            None  # Reset the version number to the executable is set automatically
        )
        self._executable_activate()
        self.input = Input()
        self.output = SxExtOptOutput(job=self)
        self._interactive_interface = None
        self._interactive_number_of_steps = 0

    def set_input_to_read_only(self):
        """
        This function enforces read-only mode for the input classes, but it has to be implement in the individual
        classes.
        """
        super(SxExtOptInteractive, self).set_input_to_read_only()
        self.input.read_only = True

    def write_input(self):
        pass

    def run_static(self):
        """
        The run if modal function is called by run to execute the simulation,
        while waiting for the output. For this we use subprocess.check_output()
        """
        self._create_working_directory()
        self._interactive_interface = SxExtOpt(
            structure=self.ref_job.structure,
            working_directory=self.working_directory,
            maxDist=int(self.input["maxDist"]),
            ionic_steps=int(self.input["ionic_steps"]),
            ionic_energy_tolerance=float(self.input["ionic_energy_tolerance"]),
            ionic_force_tolerance=float(self.input["ionic_force_tolerance"]),
            max_step_length=float(self.input["max_step_length"]),
            soft_mode_damping=float(self.input["soft_mode_damping"]),
            executable=self.executable.executable_path,
        )
        self.status.running = True
        self._logger.info("job status: %s", self.status)
        new_positions = self.ref_job.structure.positions
        self.ref_job_initialize()
        while (
            self._interactive_number_of_steps < self.input["ionic_steps"]
            and not self._interactive_interface.converged
        ):
            str_temp = self.ref_job.structure
            str_temp.positions = new_positions
            self.ref_job.structure = str_temp
            if self.ref_job.server.run_mode.interactive:
                self._logger.debug("SxExtOpt: step start!")
                self.ref_job.run()
                self._logger.debug("SxExtOpt: step finished!")
            else:
                self.ref_job.run(delete_existing_job=True)
            self._interactive_interface.set_forces(forces=self.get_forces())
            new_positions = self._interactive_interface.get_positions()
            self._interactive_number_of_steps += 1
        self.status.collect = True
        if self.ref_job.server.run_mode.interactive:
            self.ref_job.interactive_close()
        self._interactive_interface.interactive_close()
        self.run()

    def get_forces(self):
        ff = np.array(self.ref_job.output.forces[-1])
        if hasattr(self.ref_job.structure, "selective_dynamics"):
            ff[np.array(self.ref_job.structure.selective_dynamics) == False] = 0
            return ff
        return ff

    def convergence_check(self):
        """
        Validate the convergence of the calculation.

        Returns:
             (bool): If the calculation is converged
        """
        if self._interactive_number_of_steps < self.input["ionic_steps"]:
            return True
        else:
            return False


class Input(GenericParameters):
    """
    class to control the generic input for a Sphinx calculation.

    Args:
        input_file_name (str): name of the input file
        table_name (str): name of the GenericParameters table
    """

    def __init__(self, input_file_name=None, table_name="input"):
        super(Input, self).__init__(
            input_file_name=input_file_name,
            table_name=table_name,
            comment_char="//",
            separator_char="=",
            end_value_char=";",
        )

    def load_default(self):
        """
        Loads the default file content
        """
        file_content = (
            "ionic_steps = 1000 // maximum number of ionic steps\n"
            "ionic_energy_tolerance = 1.0e-3\n"
            "ionic_force_tolerance = 1.0e-2\n"
            "maxDist = 5 // maximum possible distance for considering neighbors\n"
            "max_step_length = 1.0e-1 // maximum displacement at each step\n"
            "soft_mode_damping = 1.0 // Tikhonov damper\n"
        )
        self.load_string(file_content)


class SxExtOptOutput(ReferenceJobOutput):
    def __init__(self, job):
        super(SxExtOptOutput, self).__init__(job=job)<|MERGE_RESOLUTION|>--- conflicted
+++ resolved
@@ -75,12 +75,7 @@
             ionic_force_tolerance=ionic_force_tolerance,
             max_step_length=max_step_length,
             soft_mode_damping=soft_mode_damping,
-<<<<<<< HEAD
             selective_dynamics="selective_dynamics" in structure.arrays.keys(),
-            ssa=ssa,
-=======
-            selective_dynamics="selective_dynamics" in structure._tag_list.keys(),
->>>>>>> aee21f2c
         )
         self._cell = structure.cell
         magmom = structure.get_initial_magnetic_moments()
