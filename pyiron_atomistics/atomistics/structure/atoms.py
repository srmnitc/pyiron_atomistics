# coding: utf-8
# Copyright (c) Max-Planck-Institut für Eisenforschung GmbH - Computational Materials Design (CM) Department
# Distributed under the terms of "New BSD License", see the LICENSE file.

from __future__ import division, print_function
from ase.atoms import Atoms as ASEAtoms, Atom as ASEAtom
from ase.symbols import Symbols as ASESymbols
import ast
from copy import copy
from collections import OrderedDict
import numpy as np
import warnings
import seekpath
import importlib
from structuretoolkit.analyse import (
    get_symmetry,
    get_neighbors,
    get_neighborhood,
    get_distances_array,
    find_mic,
)
from structuretoolkit.common import center_coordinates_in_unit_cell
from structuretoolkit.visualize import plot3d
from pyiron_atomistics.atomistics.structure.atom import (
    Atom,
    ase_to_pyiron as ase_to_pyiron_atom,
)
from pyiron_atomistics.atomistics.structure.pyscal import pyiron_to_pyscal_system
from pyiron_atomistics.atomistics.structure.analyse import Analyse
from pyiron_atomistics.atomistics.structure.periodic_table import (
    PeriodicTable,
    ChemicalElement,
)
from pyiron_base import state, deprecate
from pymatgen.io.ase import AseAtomsAdaptor
from collections.abc import Sequence

__author__ = "Joerg Neugebauer, Sudarsan Surendralal"
__copyright__ = (
    "Copyright 2021, Max-Planck-Institut für Eisenforschung GmbH - "
    "Computational Materials Design (CM) Department"
)
__version__ = "1.0"
__maintainer__ = "Sudarsan Surendralal"
__email__ = "surendralal@mpie.de"
__status__ = "production"
__date__ = "Sep 1, 2017"


class Atoms(ASEAtoms):
    """
    The Atoms class represents all the information required to describe a structure at the atomic scale. This class is
    derived from the `ASE atoms class`_.

    Args:
        elements (list/numpy.ndarray): List of strings containing the elements or a list of
                            atomistics.structure.periodic_table.ChemicalElement instances
        numbers (list/numpy.ndarray): List of atomic numbers of elements
        symbols (list/numpy.ndarray): List of chemical symbols
        positions (list/numpy.ndarray): List of positions
        scaled_positions (list/numpy.ndarray): List of scaled positions (relative coordinates)
        pbc (list/numpy.ndarray/boolean): Tells if periodic boundary conditions should be applied on the three axes
        cell (list/numpy.ndarray instance): A 3x3 array representing the lattice vectors of the structure

    Note: Only one of elements/symbols or numbers should be assigned during initialization

    Attributes:

        indices (numpy.ndarray): A list of size N which gives the species index of the structure which has N atoms

    .. _ASE atoms class: https://wiki.fysik.dtu.dk/ase/ase/atoms.html

    """

    def __init__(
        self,
        symbols=None,
        positions=None,
        numbers=None,
        tags=None,
        momenta=None,
        masses=None,
        magmoms=None,
        charges=None,
        scaled_positions=None,
        cell=None,
        pbc=None,
        celldisp=None,
        constraint=None,
        calculator=None,
        info=None,
        indices=None,
        elements=None,
        dimension=None,
        species=None,
        **qwargs,
    ):
        if symbols is not None:
            if elements is None:
                elements = symbols
            else:
                raise ValueError("Only elements OR symbols should be given.")
        if (
            tags is not None
            or momenta is not None
            or masses is not None
            or charges is not None
            or celldisp is not None
            or constraint is not None
            or calculator is not None
            or info is not None
        ):
            state.logger.debug("Not supported parameter used!")

        self._is_scaled = False

        self._species = list()
        self._pse = PeriodicTable()

        el_index_lst = list()
        element_list = None
        if numbers is not None:  # for ASE compatibility
            if not (elements is None):
                raise AssertionError()
            elements = self.numbers_to_elements(numbers)
        if elements is not None:
            el_object_list = None
            if isinstance(elements, str):
                element_list = self.convert_formula(elements)
            elif isinstance(elements, (list, tuple, np.ndarray)):
                if not all([isinstance(el, elements[0].__class__) for el in elements]):
                    object_list = list()
                    for el in elements:
                        if isinstance(el, str):
                            object_list.append(self.convert_element(el))
                        if isinstance(el, ChemicalElement):
                            object_list.append(el)
                        if isinstance(el, Atom):
                            object_list.append(el.element)
                        if isinstance(el, (int, np.integer)):
                            # pse = PeriodicTable()
                            object_list.append(self._pse.element(el))
                        el_object_list = object_list

                if len(elements) == 0:
                    element_list = elements
                else:
                    if isinstance(elements[0], (list, tuple, np.ndarray)):
                        elements = np.array(elements).flatten()
                    if isinstance(elements[0], str):
                        element_list = elements
                    elif isinstance(elements[0], ChemicalElement):
                        el_object_list = elements
                    elif isinstance(elements[0], Atom):
                        el_object_list = [el.element for el in elements]
                        positions = [el.position for el in elements]
                    elif elements.dtype in [int, np.integer]:
                        el_object_list = self.numbers_to_elements(elements)
                    else:
                        raise ValueError(
                            "Unknown static type for element in list: "
                            + str(type(elements[0]))
                        )

            if el_object_list is None:
                el_object_list = [self.convert_element(el) for el in element_list]

            # Create a list from a set but always preserve order
            self.set_species(list(dict.fromkeys(el_object_list)))
            el_index_lst = [self._species_to_index_dict[el] for el in el_object_list]

        elif indices is not None:
            el_index_lst = indices
            if species is None:
                raise ValueError(
                    "species must be given if indices is given, but is None."
                )
            self.set_species(species)

        indices = np.array(el_index_lst, dtype=int)

        el_lst = [
            el.Abbreviation if el.Parent is None else el.Parent for el in self.species
        ]
        symbols = np.array([el_lst[el] for el in indices])
        super(Atoms, self).__init__(
            symbols=symbols,
            positions=positions,
            numbers=None,
            tags=tags,
            momenta=momenta,
            masses=masses,
            magmoms=magmoms,
            charges=charges,
            scaled_positions=scaled_positions,
            cell=cell,
            pbc=pbc,
            celldisp=celldisp,
            constraint=constraint,
            calculator=calculator,
            info=info,
        )

        self.set_array("indices", indices)

        self.bonds = None
        self.units = {"length": "A", "mass": "u"}
        self.set_initial_magnetic_moments(magmoms)
        self._high_symmetry_points = None
        self._high_symmetry_path = None
        self.dimension = dimension
        if len(self.positions) > 0:
            self.dimension = len(self.positions[0])
        else:
            self.dimension = 0
        self._analyse = Analyse(self)
        # Velocities were not handled at all during file writing
        self._velocities = None

    def __setstate__(self, state):
        self.__dict__.update(state)

    def __getstate__(self):
        # Only necessary to support pickling in python <3.11
        # https://docs.python.org/release/3.11.2/library/pickle.html#object.__getstate__
        return self.__dict__

    @property
    def velocities(self):
        return self._velocities

    @velocities.setter
    def velocities(self, val):
        if self.positions.shape == val.shape:
            self._velocities = val
        else:
            raise ValueError(
                f"Shape of velocities and positions has to match. Velocities shape: {val.shape}, positions shape: {self.positions.shape}"
            )

    @property
    def spins(self):
        """
        Magnetic spins for each atom in the structure

        Returns:
            numpy.ndarray/list: The magnetic moments for reach atom as a single value or a vector (non-collinear spins)

        """
        if self.has("initial_magmoms"):
            return self.arrays["initial_magmoms"]
        else:
            raise AttributeError("'Atoms' object has no attribute 'spins'")

    @spins.setter
    def spins(self, val):
        self.set_array("initial_magmoms", None)
        if val is not None:
            self.set_array("initial_magmoms", np.asarray(val))

    @property
    def analyse(self):
        return self._analyse

    @property
    def species(self):
        """
        list: A list of atomistics.structure.periodic_table.ChemicalElement instances

        """
        return self._species

    def set_species(self, value):
        """
        Setting the species list

        Args:
            value (list): A list atomistics.structure.periodic_table.ChemicalElement instances

        """
        if value is not None:
            self._species = list(value)[:]

    @property
    def _store_elements(self) -> dict:
        return {el.Abbreviation: el for el in self.species}

    @property
    def _species_to_index_dict(self) -> dict:
        return {el: i for i, el in enumerate(self.species)}

    @property
    def symbols(self):
        """
        Get chemical symbols as a :class:`ase.symbols.Symbols` object.

        The object works like ``atoms.numbers`` except its values
        are strings.  It supports in-place editing.
        """
        sym_obj = Symbols(self.numbers)
        sym_obj.structure = self
        return sym_obj

    @symbols.setter
    def symbols(self, obj):
        new_symbols = Symbols.fromsymbols(obj)
        self.numbers[:] = new_symbols.numbers

    @property
    def elements(self):
        """
        numpy.ndarray: A size N list of atomistics.structure.periodic_table.ChemicalElement instances according
                       to the ordering of the atoms in the instance

        """
        return np.array([self.species[el] for el in self.indices])

    def get_high_symmetry_points(self):
        """
        dictionary of high-symmetry points defined for this specific structure.

        Returns:
            dict: high_symmetry_points
        """
        return self._high_symmetry_points

    def _set_high_symmetry_points(self, new_high_symmetry_points):
        """
        Sets new high symmetry points dictionary.

        Args:
            new_high_symmetry_points (dict): new high symmetry points
        """
        if not isinstance(new_high_symmetry_points, dict):
            raise ValueError("has to be dict!")
        self._high_symmetry_points = new_high_symmetry_points

    def add_high_symmetry_points(self, new_points):
        """
        Adds new points to the dict of existing high symmetry points.

        Args:
            new_points (dict): Points to add
        """
        if self.get_high_symmetry_points() is None:
            raise AssertionError(
                "Construct high symmetry points first. Use self.create_line_mode_structure()."
            )
        else:
            self._high_symmetry_points.update(new_points)

    def get_high_symmetry_path(self):
        """
        Path used for band structure calculations

        Returns:
            dict: dict of pathes with start and end points.

        """
        return self._high_symmetry_path

    def _set_high_symmetry_path(self, new_path):
        """
        Sets new list for the high symmetry path used for band structure calculations.

        Args:
            new_path (dict): dictionary of lists of tuples with start and end point.
                E.G. {"my_path": [('Gamma', 'X'), ('X', 'Y')]}
        """
        self._high_symmetry_path = new_path

    def add_high_symmetry_path(self, path):
        """
        Adds a new path to the dictionary of pathes for band structure calculations.

        Args:
            path (dict): dictionary of lists of tuples with start and end point.
                E.G. {"my_path": [('Gamma', 'X'), ('X', 'Y')]}
        """
        if self.get_high_symmetry_path() is None:
            raise AssertionError(
                "Construct high symmetry path first. Use self.create_line_mode_structure()."
            )

        for values_all in path.values():
            for values in values_all:
                if not len(values) == 2:
                    raise ValueError(
                        "'{}' is not a propper trace! It has to contain exactly 2 values! (start and end point)".format(
                            values
                        )
                    )
                for v in values:
                    if v not in self.get_high_symmetry_points().keys():
                        raise ValueError(
                            "'{}' is not a valid high symmetry point".format(v)
                        )

        self._high_symmetry_path.update(path)

    @deprecate(
        "Use Atoms.set_array() instead: e.g. Atoms.set_array('selective_dynamics', np.repeat([[True, True, False]], len(Atoms), axis=0))"
    )
    def add_tag(self, **qwargs):
        """
        Add tags to the atoms object.

        Examples:

            For selective dynamics::

            >>> self.add_tag(selective_dynamics=[False, False, False])

        """
        for tag, value in qwargs.items():
            self.set_array(tag, np.repeat([value], len(self), axis=0))

    # @staticmethod
    def numbers_to_elements(self, numbers):
        """
        Convert atomic numbers in element objects (needed for compatibility with ASE)

        Args:
            numbers (list): List of Element Numbers (as Integers; default in ASE)

        Returns:
            list: A list of elements as needed for pyiron

        """
        # pse = PeriodicTable()  # TODO; extend to internal PSE which can contain additional elements and tags
        atom_number_to_element = {}
        for i_el in set(numbers):
            i_el = int(i_el)
            atom_number_to_element[i_el] = self._pse.element(i_el)
        return [atom_number_to_element[i_el] for i_el in numbers]

    def copy(self):
        """
        Returns a copy of the instance

        Returns:
            pyiron.atomistics.structure.atoms.Atoms: A copy of the instance

        """
        return self.__copy__()

    def to_hdf(self, hdf, group_name="structure"):
        """
        Save the object in a HDF5 file

        Args:
            hdf (pyiron_base.generic.hdfio.FileHDFio): HDF path to which the object is to be saved
            group_name (str):
                Group name with which the object should be stored. This same name should be used to retrieve the object

        """
        # import time
        with hdf.open(group_name) as hdf_structure:
            hdf_structure["TYPE"] = str(type(self))
            for el in self.species:
                if isinstance(el.tags, dict):
                    with hdf_structure.open("new_species") as hdf_species:
                        el.to_hdf(hdf_species)
            hdf_structure["species"] = [el.Abbreviation for el in self.species]
            hdf_structure["indices"] = self.indices

            with hdf_structure.open("tags") as hdf_tags:
                for tag, value in self.arrays.items():
                    if tag in ["positions", "numbers", "indices"]:
                        continue
                    hdf_tags[tag] = value.tolist()
            hdf_structure["units"] = self.units
            hdf_structure["dimension"] = self.dimension

            if self.cell is not None:
                with hdf_structure.open("cell") as hdf_cell:
                    # Convert ASE cell object to numpy array before storing
                    hdf_cell["cell"] = np.array(self.cell)
                    hdf_cell["pbc"] = self.pbc

            # hdf_structure["coordinates"] = self.positions  # "Atomic coordinates"
            hdf_structure["positions"] = self.positions  # "Atomic coordinates"
            if self.has("initial_magmoms"):
                hdf_structure["spins"] = self.spins
            # potentials with explicit bonds (TIP3P, harmonic, etc.)
            if self.bonds is not None:
                hdf_structure["explicit_bonds"] = self.bonds

            if self._high_symmetry_points is not None:
                hdf_structure["high_symmetry_points"] = self._high_symmetry_points

            if self._high_symmetry_path is not None:
                hdf_structure["high_symmetry_path"] = self._high_symmetry_path

            hdf_structure["info"] = self.info

            if self.calc is not None:
                calc_dict = self.calc.todict()
                calc_dict["label"] = self.calc.label
                calc_dict["class"] = (
                    self.calc.__class__.__module__ + "." + self.calc.__class__.__name__
                )
                hdf_structure["calculator"] = calc_dict

    def from_hdf(self, hdf, group_name="structure"):
        """
        Retrieve the object from a HDF5 file

        Args:
            hdf (pyiron_base.generic.hdfio.FileHDFio): HDF path to which the object is to be saved
            group_name (str): Group name from which the Atoms object is retreived.

        Returns:
            pyiron_atomistics.structure.atoms.Atoms: The retrieved atoms class

        """
        if "indices" in hdf[group_name].list_nodes():
            with hdf.open(group_name) as hdf_atoms:
                if "new_species" in hdf_atoms.list_groups():
                    with hdf_atoms.open("new_species") as hdf_species:
                        self._pse.from_hdf(hdf_species)

                el_object_list = [
                    self.convert_element(el, self._pse) for el in hdf_atoms["species"]
                ]
                self.arrays["indices"] = hdf_atoms["indices"]

                self.set_species(el_object_list)
                self.bonds = None

                tr_dict = {1: True, 0: False}
                self.dimension = hdf_atoms["dimension"]
                self.units = hdf_atoms["units"]

                if "cell" in hdf_atoms.list_groups():
                    with hdf_atoms.open("cell") as hdf_cell:
                        self.cell = hdf_cell["cell"]
                        self.pbc = hdf_cell["pbc"]

                # Backward compatibility
                position_tag = "positions"
                if position_tag not in hdf_atoms.list_nodes():
                    position_tag = "coordinates"
                self.arrays["positions"] = hdf_atoms[position_tag]
                if (
                    "is_absolute" in hdf_atoms.list_nodes()
                    and not tr_dict[hdf_atoms["is_absolute"]]
                ):
                    self.set_scaled_positions(self.arrays["positions"])

                self.arrays["numbers"] = self.get_atomic_numbers()

                if "explicit_bonds" in hdf_atoms.list_nodes():
                    # print "bonds: "
                    self.bonds = hdf_atoms["explicit_bonds"]
                if "spins" in hdf_atoms.list_nodes():
                    self.spins = hdf_atoms["spins"]
                if "tags" in hdf_atoms.list_groups():
                    with hdf_atoms.open("tags") as hdf_tags:
                        tags = hdf_tags.list_nodes()
                        for tag in tags:
                            if tag in ["initial_magmoms"]:
                                continue
                            # tr_dict = {'0': False, '1': True}
                            if isinstance(hdf_tags[tag], (list, np.ndarray)):
                                my_list = hdf_tags[tag]
                            else:  # legacy of SparseList
                                my_dict = hdf_tags.get_pandas(tag).to_dict()
                                my_list = np.array(my_dict["values"])[
                                    np.argsort(my_dict["index"])
                                ]
                            self.set_array(tag, np.asarray(my_list))

                if "bonds" in hdf_atoms.list_nodes():
                    self.bonds = hdf_atoms["explicit_bonds"]

                self._high_symmetry_points = None
                if "high_symmetry_points" in hdf_atoms.list_nodes():
                    self._high_symmetry_points = hdf_atoms["high_symmetry_points"]

                self._high_symmetry_path = None
                if "high_symmetry_path" in hdf_atoms.list_nodes():
                    self._high_symmetry_path = hdf_atoms["high_symmetry_path"]
                if "info" in hdf_atoms.list_nodes():
                    self.info = hdf_atoms["info"]
                if "calculator" in hdf_atoms:
                    calc_dict = hdf_atoms["calculator"]
                    class_path = calc_dict.pop("class")
                    calc_module = importlib.import_module(
                        ".".join(class_path.split(".")[:-1])
                    )
                    calc_class = getattr(calc_module, class_path.split(".")[-1])
                    self.calc = calc_class(**calc_dict)
                return self

        else:
            return self._from_hdf_old(hdf, group_name)

    def _from_hdf_old(self, hdf, group_name="structure"):
        """
        This function exits merely for the purpose of backward compatibility
        """
        with hdf.open(group_name) as hdf_atoms:
            self._pse = PeriodicTable()
            if "species" in hdf_atoms.list_groups():
                with hdf_atoms.open("species") as hdf_species:
                    self._pse.from_hdf(hdf_species)
            chemical_symbols = np.array(hdf_atoms["elements"], dtype=str)
            el_object_list = [
                self.convert_element(el, self._pse) for el in chemical_symbols
            ]
            self.set_species(list(set(el_object_list)))
            self.set_array(
                "indices", [self._species_to_index_dict[el] for el in el_object_list]
            )
            self.bonds = None
            if "explicit_bonds" in hdf_atoms.list_nodes():
                # print "bonds: "
                self.bonds = hdf_atoms["explicit_bonds"]

            if "tags" in hdf_atoms.list_groups():
                with hdf_atoms.open("tags") as hdf_tags:
                    tags = hdf_tags.list_nodes()
                    for tag in tags:
                        # tr_dict = {'0': False, '1': True}
                        if isinstance(hdf_tags[tag], (list, np.ndarray)):
                            my_list = hdf_tags[tag]
                        else:
                            my_dict = hdf_tags.get_pandas(tag).to_dict()
                            my_list = np.array(my_dict["values"])[
                                np.argsort(my_dict["index"])
                            ]
                        self.set_array(tag, my_list)

            self.cell = None
            if "cell" in hdf_atoms.list_groups():
                with hdf_atoms.open("cell") as hdf_cell:
                    self.cell = hdf_cell["cell"]
                    self.pbc = hdf_cell["pbc"]

            tr_dict = {1: True, 0: False}
            self.dimension = hdf_atoms["dimension"]
            if "is_absolute" in hdf_atoms and not tr_dict[hdf_atoms["is_absolute"]]:
                self.positions = hdf_atoms["coordinates"]
            else:
                self.set_scaled_positions(hdf_atoms["coordinates"])
            self.units = hdf_atoms["units"]

            if "bonds" in hdf_atoms.list_nodes():
                self.bonds = hdf_atoms["explicit_bonds"]

            self._high_symmetry_points = None
            if "high_symmetry_points" in hdf_atoms.list_nodes():
                self._high_symmetry_points = hdf_atoms["high_symmetry_points"]
            return self

    def select_index(self, el):
        """
        Returns the indices of a given element in the structure

        Args:
            el (str/atomistics.structures.periodic_table.ChemicalElement/list): Element for which the indices should
                                                                                  be returned
        Returns:
            numpy.ndarray: An array of indices of the atoms of the given element

        """
        if isinstance(el, str):
            return np.where(self.get_chemical_symbols() == el)[0]
        elif isinstance(el, ChemicalElement):
            return np.where([e == el for e in self.get_chemical_elements()])[0]
        if isinstance(el, (list, np.ndarray)):
            if isinstance(el[0], str):
                return np.where(np.isin(self.get_chemical_symbols(), el))[0]
            elif isinstance(el[0], ChemicalElement):
                return np.where([e in el for e in self.get_chemical_elements()])[0]

    def select_parent_index(self, el):
        """
        Returns the indices of a given element in the structure ignoring user defined elements

        Args:
            el (str/atomistics.structures.periodic_table.ChemicalElement): Element for which the indices should
                                                                                  be returned
        Returns:
            numpy.ndarray: An array of indices of the atoms of the given element

        """
        parent_basis = self.get_parent_basis()
        return parent_basis.select_index(el)

    def get_tags(self):
        """
        Returns the keys of the stored tags of the structure

        Returns:
            dict_keys: Keys of the stored tags

        """
        return self.arrays.keys()

    def convert_element(self, el, pse=None):
        """
        Convert a string or an atom instance into a ChemicalElement instance

        Args:
            el (str/atomistics.structure.atom.Atom): String or atom instance from which the element should
                                                            be generated
            pse (atomistics.structure.periodictable.PeriodicTable): PeriodicTable instance from which the element
                                                                           is generated (optional)

        Returns:

            atomistics.structure.periodictable.ChemicalElement: The required chemical element

        """
        if el in list(self._store_elements.keys()):
            return self._store_elements[el]

        if isinstance(el, str):  # as symbol
            element = Atom(el, pse=pse).element
        elif isinstance(el, Atom):
            element = el.element
            el = el.element.Abbreviation
        elif isinstance(el, ChemicalElement):
            element = el
            el = el.Abbreviation
        else:
            raise ValueError("Unknown static type to specify a element")

        if hasattr(self, "species"):
            if element not in self.species:
                self._species.append(element)
                self.set_species(self._species)
        return element

    def get_chemical_formula(self):
        """
        Returns the chemical formula of structure

        Returns:
            str: The chemical formula as a string

        """
        species = self.get_number_species_atoms()
        formula = ""
        for string_sym, num in species.items():
            if num == 1:
                formula += str(string_sym)
            else:
                formula += str(string_sym) + str(num)
        return formula

    def get_chemical_indices(self):
        """
        Returns the list of chemical indices as ordered in self.species

        Returns:
            numpy.ndarray: A list of chemical indices

        """
        return self.indices.copy()

    def get_atomic_numbers(self):
        """
        Returns the atomic numbers of all the atoms in the structure

        Returns:
            numpy.ndarray: A list of atomic numbers

        """
        el_lst = [el.AtomicNumber for el in self.species]
        return np.array([el_lst[el] for el in self.indices])

    def get_chemical_symbols(self):
        """
        Returns the chemical symbols for all the atoms in the structure

        Returns:
            numpy.ndarray: A list of chemical symbols

        """
        el_lst = [el.Abbreviation for el in self.species]
        return np.array([el_lst[el] for el in self.indices])

    def get_parent_symbols(self):
        """
        Returns the chemical symbols for all the atoms in the structure even for user defined elements

        Returns:
            numpy.ndarray: A list of chemical symbols

        """
        sp_parent_list = list()
        for sp in self.species:
            if isinstance(sp.Parent, (float, type(None))):
                sp_parent_list.append(sp.Abbreviation)
            else:
                sp_parent_list.append(sp.Parent)
        return np.array([sp_parent_list[i] for i in self.indices])

    def get_parent_basis(self):
        """
        Returns the basis with all user defined/special elements as the it's parent

        Returns:
            pyiron.atomistics.structure.atoms.Atoms: Structure without any user defined elements

        """
        parent_basis = copy(self)
        new_species = np.array(parent_basis.species)
        for i, sp in enumerate(new_species):
            if not isinstance(sp.Parent, (float, type(None))):
                pse = PeriodicTable()
                new_species[i] = pse.element(sp.Parent)
        sym_list = [el.Abbreviation for el in new_species]
        if len(sym_list) != len(np.unique(sym_list)):
            uni, ind, inv_ind = np.unique(
                sym_list, return_index=True, return_inverse=True
            )
            new_species = new_species[ind].copy()
            parent_basis.set_species(list(new_species))
            indices_copy = parent_basis.indices.copy()
            for i, ind_ind in enumerate(inv_ind):
                indices_copy[parent_basis.indices == i] = ind_ind
            parent_basis.set_array("indices", indices_copy)
            return parent_basis
        parent_basis.set_species(list(new_species))
        return parent_basis

    def get_chemical_elements(self):
        """
        Returns the list of chemical element instances

        Returns:
            numpy.ndarray: A list of chemical element instances

        """
        return self.elements

    def get_number_species_atoms(self):
        """
        Returns a dictionary with the species in the structure and the corresponding count in the structure

        Returns:
            collections.OrderedDict: An ordered dictionary with the species and the corresponding count

        """
        count = OrderedDict()
        # print "sorted: ", sorted(set(self.elements))
        for el in sorted(set(self.get_chemical_symbols())):
            count[el] = 0

        for el in self.get_chemical_symbols():
            count[el] += 1
        return count

    def get_species_symbols(self):
        """
        Returns the symbols of the present species

        Returns:
            numpy.ndarray: List of the symbols of the species

        """
        return np.array(sorted([el.Abbreviation for el in self.species]))

    def get_species_objects(self):
        """


        Returns:

        """
        el_set = self.species
        el_sym_lst = {el.Abbreviation: i for i, el in enumerate(el_set)}
        el_sorted = self.get_species_symbols()
        return [el_set[el_sym_lst[el]] for el in el_sorted]

    def get_number_of_species(self):
        """

        Returns:

        """
        return len(self.species)

    def get_number_of_degrees_of_freedom(self):
        """

        Returns:

        """
        return len(self) * self.dimension

    def get_center_of_mass(self):
        """
        Returns:
            com (float): center of mass in A
        """
        masses = self.get_masses()
        return np.einsum("i,ij->j", masses, self.positions) / np.sum(masses)

    def get_masses(self):
        """
        Gets the atomic masses of all atoms in the structure

        Returns:
            numpy.ndarray: Array of masses

        """
        el_lst = [el.AtomicMass for el in self.species]
        return np.array([el_lst[el] for el in self.indices])

    def get_masses_dof(self):
        """

        Returns:

        """
        dim = self.dimension
        return np.repeat(self.get_masses(), dim)

    def get_volume(self, per_atom=False):
        """

        Args:
            per_atom (bool): True if volume per atom is to be returned

        Returns:
            volume (float): Volume in A**3

        """
        if per_atom:
            return np.abs(np.linalg.det(self.cell)) / len(self)
        else:
            return np.abs(np.linalg.det(self.cell))

    def get_density(self):
        """
        Returns the density in g/cm^3

        Returns:
            float: Density of the structure

        """
        # conv_factor = Ang3_to_cm3/scipi.constants.Avogadro
        # with Ang3_to_cm3 = 1e24
        conv_factor = 1.660539040427164
        return conv_factor * np.sum(self.get_masses()) / self.get_volume()

    def get_number_of_atoms(self):
        """

        Returns:

        """
        # assert(len(self) == np.sum(self.get_number_species_atoms().values()))
        return len(self)

    @deprecate
    def set_absolute(self):
        if self._is_scaled:
            self._is_scaled = False

    @deprecate
    def set_relative(self):
        if not self._is_scaled:
            self._is_scaled = True

    def get_wrapped_coordinates(self, positions, epsilon=1.0e-8):
        """
        Return coordinates in wrapped in the periodic cell

        Args:
            positions (list/numpy.ndarray): Positions
            epsilon (float): displacement to add to avoid wrapping of atoms at borders

        Returns:

            numpy.ndarray: Wrapped positions

        """
        scaled_positions = np.einsum(
            "ji,nj->ni", np.linalg.inv(self.cell), np.asarray(positions).reshape(-1, 3)
        )
        if any(self.pbc):
            scaled_positions[:, self.pbc] -= np.floor(
                scaled_positions[:, self.pbc] + epsilon
            )
        new_positions = np.einsum("ji,nj->ni", self.cell, scaled_positions)
        return new_positions.reshape(np.asarray(positions).shape)

    def center_coordinates_in_unit_cell(self, origin=0, eps=1e-4):
        """
        Wrap atomic coordinates within the supercell.

        Modifies object in place and returns itself.

        Args:
            origin (float):  0 to confine between 0 and 1, -0.5 to confine between -0.5 and 0.5
            eps (float): Tolerance to detect atoms at cell edges

        Returns:
            :class:`pyiron_atomistics.atomistics.structure.atoms.Atoms`: reference to this structure
        """
        return center_coordinates_in_unit_cell(structure=self, origin=origin, eps=eps)

    def create_line_mode_structure(
        self,
        with_time_reversal=True,
        recipe="hpkot",
        threshold=1e-07,
        symprec=1e-05,
        angle_tolerance=-1.0,
    ):
        """
        Uses 'seekpath' to create a new structure with high symmetry points and path for band structure calculations.

        Args:
            with_time_reversal (bool): if False, and the group has no inversion symmetry,
                additional lines are returned as described in the HPKOT paper.
            recipe (str): choose the reference publication that defines the special points and paths.
                Currently, only 'hpkot' is implemented.
            threshold (float): the threshold to use to verify if we are in and edge case
                (e.g., a tetragonal cell, but a==c). For instance, in the tI lattice, if abs(a-c) < threshold,
                a EdgeCaseWarning is issued. Note that depending on the bravais lattice,
                the meaning of the threshold is different (angle, length, …)
            symprec (float): the symmetry precision used internally by SPGLIB
            angle_tolerance (float): the angle_tolerance used internally by SPGLIB

        Returns:
            pyiron.atomistics.structure.atoms.Atoms: new structure
        """
        input_structure = (self.cell, self.get_scaled_positions(), self.indices)
        sp_dict = seekpath.get_path(
            structure=input_structure,
            with_time_reversal=with_time_reversal,
            recipe=recipe,
            threshold=threshold,
            symprec=symprec,
            angle_tolerance=angle_tolerance,
        )

        original_element_list = [el.Abbreviation for el in self.species]
        element_list = [original_element_list[l] for l in sp_dict["primitive_types"]]
        positions = sp_dict["primitive_positions"]
        pbc = self.pbc
        cell = sp_dict["primitive_lattice"]

        struc_new = Atoms(
            elements=element_list, scaled_positions=positions, pbc=pbc, cell=cell
        )

        struc_new._set_high_symmetry_points(sp_dict["point_coords"])
        struc_new._set_high_symmetry_path({"full": sp_dict["path"]})

        return struc_new

    @deprecate("Use Atoms.repeat")
    def set_repeat(self, vec):
        self *= vec

    def repeat_points(self, points, rep, centered=False):
        """
        Return points with repetition given according to periodic boundary conditions

        Args:
            points (np.ndarray/list): xyz vector or list/array of xyz vectors
            rep (int/list/np.ndarray): Repetition in each direction.
                                       If int is given, the same value is used for
                                       every direction
            centered (bool): Whether the original points should be in the center of
                             repeated points.

        Returns:
            (np.ndarray) repeated points
        """
        n = np.array([rep]).flatten()
        if len(n) == 1:
            n = np.tile(n, 3)
        if len(n) != 3:
            raise ValueError("rep must be an integer or a list of 3 integers")
        vector = np.array(points)
        if vector.shape[-1] != 3:
            raise ValueError(
                "points must be an xyz vector or a list/array of xyz vectors"
            )
        if centered and np.mod(n, 2).sum() != 3:
            warnings.warn("When centered, only odd number of repetition should be used")
        v = vector.reshape(-1, 3)
        n_lst = []
        for nn in n:
            if centered:
                n_lst.append(np.arange(nn) - int(nn / 2))
            else:
                n_lst.append(np.arange(nn))
        meshgrid = np.meshgrid(n_lst[0], n_lst[1], n_lst[2])
        v_repeated = np.einsum(
            "ni,ij->nj", np.stack(meshgrid, axis=-1).reshape(-1, 3), self.cell
        )
        v_repeated = v_repeated[:, np.newaxis, :] + v[np.newaxis, :, :]
        return v_repeated.reshape((-1,) + vector.shape)

    def reset_absolute(self, is_absolute):
        raise NotImplementedError("This function was removed!")

    @deprecate(
        "Use Atoms.analyse.pyscal_cna_adaptive() with ovito_compatibility=True instead"
    )
    def analyse_ovito_cna_adaptive(self, mode="total"):
        return self._analyse.pyscal_cna_adaptive(mode=mode, ovito_compatibility=True)

    analyse_ovito_cna_adaptive.__doc__ = Analyse.pyscal_cna_adaptive.__doc__

    @deprecate("Use Atoms.analyse.pyscal_centro_symmetry() instead")
    def analyse_ovito_centro_symmetry(self, num_neighbors=12):
        return self._analyse.pyscal_centro_symmetry(num_neighbors=num_neighbors)

    analyse_ovito_centro_symmetry.__doc__ = Analyse.pyscal_centro_symmetry.__doc__

    @deprecate("Use Atoms.analyse.pyscal_voronoi_volume() instead")
    def analyse_ovito_voronoi_volume(self):
        return self._analyse.pyscal_voronoi_volume()

    analyse_ovito_voronoi_volume.__doc__ = Analyse.pyscal_voronoi_volume.__doc__

    @deprecate("Use Atoms.analyse.pyscal_steinhardt_parameter() instead")
    def analyse_pyscal_steinhardt_parameter(
        self,
        neighbor_method="cutoff",
        cutoff=0,
        n_clusters=2,
        q=(4, 6),
        averaged=False,
        clustering=True,
    ):
        return self._analyse.pyscal_steinhardt_parameter(
            neighbor_method=neighbor_method,
            cutoff=cutoff,
            n_clusters=n_clusters,
            q=q,
            averaged=averaged,
            clustering=clustering,
        )

    analyse_pyscal_steinhardt_parameter.__doc__ = (
        Analyse.pyscal_steinhardt_parameter.__doc__
    )

    @deprecate("Use Atoms.analyse.pyscal_cna_adaptive() instead")
    def analyse_pyscal_cna_adaptive(self, mode="total", ovito_compatibility=False):
        return self._analyse.pyscal_cna_adaptive(
            mode=mode, ovito_compatibility=ovito_compatibility
        )

    analyse_pyscal_cna_adaptive.__doc__ = Analyse.pyscal_cna_adaptive.__doc__

    @deprecate("Use Atoms.analyse.pyscal_centro_symmetry() instead")
    def analyse_pyscal_centro_symmetry(self, num_neighbors=12):
        return self._analyse.pyscal_centro_symmetry(num_neighbors=num_neighbors)

    analyse_pyscal_centro_symmetry.__doc__ = Analyse.pyscal_centro_symmetry.__doc__

    @deprecate("Use Atoms.analyse.pyscal_diamond_structure() instead")
    def analyse_pyscal_diamond_structure(self, mode="total", ovito_compatibility=False):
        return self._analyse.pyscal_diamond_structure(
            mode=mode, ovito_compatibility=ovito_compatibility
        )

    analyse_pyscal_diamond_structure.__doc__ = Analyse.pyscal_diamond_structure.__doc__

    @deprecate("Use Atoms.analyse.pyscal_voronoi_volume() instead")
    def analyse_pyscal_voronoi_volume(self):
        return self._analyse.pyscal_voronoi_volume()

    analyse_pyscal_voronoi_volume.__doc__ = Analyse.pyscal_voronoi_volume.__doc__

    @deprecate("Use get_symmetry()['equivalent_atoms'] instead")
    def analyse_phonopy_equivalent_atoms(self):
        from pyiron_atomistics.atomistics.structure.phonopy import (
            analyse_phonopy_equivalent_atoms,
        )

        return analyse_phonopy_equivalent_atoms(atoms=self)

    def plot3d(
        self,
        mode="NGLview",
        show_cell=True,
        show_axes=True,
        camera="orthographic",
        spacefill=True,
        particle_size=1.0,
        select_atoms=None,
        background="white",
        color_scheme=None,
        colors=None,
        scalar_field=None,
        scalar_start=None,
        scalar_end=None,
        scalar_cmap=None,
        vector_field=None,
        vector_color=None,
        magnetic_moments=False,
        view_plane=np.array([0, 0, 1]),
        distance_from_camera=1.0,
        opacity=1.0,
    ):
        """
        Plot3d relies on NGLView or plotly to visualize atomic structures. Here, we construct a string in the "protein database"

        The final widget is returned. If it is assigned to a variable, the visualization is suppressed until that
        variable is evaluated, and in the meantime more NGL operations can be applied to it to modify the visualization.

        Args:
            mode (str): `NGLView`, `plotly` or `ase`
            show_cell (bool): Whether or not to show the frame. (Default is True.)
            show_axes (bool): Whether or not to show xyz axes. (Default is True.)
            camera (str): 'perspective' or 'orthographic'. (Default is 'perspective'.)
            spacefill (bool): Whether to use a space-filling or ball-and-stick representation. (Default is True, use
                space-filling atoms.)
            particle_size (float): Size of the particles. (Default is 1.)
            select_atoms (numpy.ndarray): Indices of atoms to show, either as integers or a boolean array mask.
                (Default is None, show all atoms.)
            background (str): Background color. (Default is 'white'.)
            color_scheme (str): NGLView color scheme to use. (Default is None, color by element.)
            colors (numpy.ndarray): A per-atom array of HTML color names or hex color codes to use for atomic colors.
                (Default is None, use coloring scheme.)
            scalar_field (numpy.ndarray): Color each atom according to the array value (Default is None, use coloring
                scheme.)
            scalar_start (float): The scalar value to be mapped onto the low end of the color map (lower values are
                clipped). (Default is None, use the minimum value in `scalar_field`.)
            scalar_end (float): The scalar value to be mapped onto the high end of the color map (higher values are
                clipped). (Default is None, use the maximum value in `scalar_field`.)
            scalar_cmap (matplotlib.cm): The colormap to use. (Default is None, giving a blue-red divergent map.)
            vector_field (numpy.ndarray): Add vectors (3 values) originating at each atom. (Default is None, no
                vectors.)
            vector_color (numpy.ndarray): Colors for the vectors (only available with vector_field). (Default is None,
                vectors are colored by their direction.)
            magnetic_moments (bool): Plot magnetic moments as 'scalar_field' or 'vector_field'.
            view_plane (numpy.ndarray): A Nx3-array (N = 1,2,3); the first 3d-component of the array specifies
                which plane of the system to view (for example, [1, 0, 0], [1, 1, 0] or the [1, 1, 1] planes), the
                second 3d-component (if specified, otherwise [1, 0, 0]) gives the horizontal direction, and the third
                component (if specified) is the vertical component, which is ignored and calculated internally. The
                orthonormality of the orientation is internally ensured, and therefore is not required in the function
                call. (Default is np.array([0, 0, 1]), which is view normal to the x-y plane.)
            distance_from_camera (float): Distance of the camera from the structure. Higher = farther away.
                (Default is 14, which also seems to be the NGLView default value.)

            Possible NGLView color schemes:
              " ", "picking", "random", "uniform", "atomindex", "residueindex",
              "chainindex", "modelindex", "sstruc", "element", "resname", "bfactor",
              "hydrophobicity", "value", "volume", "occupancy"

        Returns:
            (nglview.NGLWidget): The NGLView widget itself, which can be operated on further or viewed as-is.

        Warnings:
            * Many features only work with space-filling atoms (e.g. coloring by a scalar field).
            * The colour interpretation of some hex codes is weird, e.g. 'green'.
        """
        return plot3d(
            structure=pyiron_to_ase(self),
            mode=mode,
            show_cell=show_cell,
            show_axes=show_axes,
            camera=camera,
            spacefill=spacefill,
            particle_size=particle_size,
            select_atoms=select_atoms,
            background=background,
            color_scheme=color_scheme,
            colors=colors,
            scalar_field=scalar_field,
            scalar_start=scalar_start,
            scalar_end=scalar_end,
            scalar_cmap=scalar_cmap,
            vector_field=vector_field,
            vector_color=vector_color,
            magnetic_moments=magnetic_moments,
            view_plane=view_plane,
            distance_from_camera=distance_from_camera,
            opacity=opacity,
        )

    def pos_xyz(self):
        """

        Returns:

        """
        x = self.positions[:, 0]
        y = self.positions[:, 1]
        z = self.positions[:, 2]
        return x, y, z

    def scaled_pos_xyz(self):
        """

        Returns:

        """
        xyz = self.get_scaled_positions(wrap=False)
        return xyz[:, 0], xyz[:, 1], xyz[:, 2]

    def get_vertical_length(self, norm_order=2):
        """
        Return the length of the cell in each direction projected on the vector vertical to the
        plane.

        Example:

        For a cell `[[1, 1, 0], [0, 1, 0], [0, 0, 1]]`, this function returns
        `[1., 0.70710678, 1.]` because the first cell vector is projected on the vector vertical
        to the yz-plane (as well as the y component on the xz-plane).

        Args:
            norm_order (int): Norm order (cf. numpy.linalg.norm)
        """
        return np.linalg.det(self.cell) / np.linalg.norm(
            np.cross(np.roll(self.cell, -1, axis=0), np.roll(self.cell, 1, axis=0)),
            axis=-1,
            ord=norm_order,
        )

    def get_extended_positions(
        self, width, return_indices=False, norm_order=2, positions=None
    ):
        """
        Get all atoms in the boundary around the supercell which have a distance
        to the supercell boundary of less than dist

        Args:
            width (float): width of the buffer layer on every periodic box side within which all
                atoms across periodic boundaries are chosen.
            return_indices (bool): Whether or not return the original indices of the appended
                atoms.
            norm_order (float): Order of Lp-norm.
            positions (numpy.ndarray): Positions for which the extended positions are returned.
                If None, the atom positions of the structure are used.

        Returns:
            numpy.ndarray: Positions of all atoms in the extended box, indices of atoms in
                their original option (if return_indices=True)

        """
        if width < 0:
            raise ValueError("Invalid width")
        if positions is None:
            positions = self.positions
        if width == 0:
            if return_indices:
                return positions, np.arange(len(positions))
            return positions
        width /= self.get_vertical_length(norm_order=norm_order)
        rep = 2 * np.ceil(width).astype(int) * self.pbc + 1
        rep = [np.arange(r) - int(r / 2) for r in rep]
        meshgrid = np.meshgrid(rep[0], rep[1], rep[2])
        meshgrid = np.stack(meshgrid, axis=-1).reshape(-1, 3)
        v_repeated = np.einsum("ni,ij->nj", meshgrid, self.cell)
        v_repeated = v_repeated[:, np.newaxis, :] + positions[np.newaxis, :, :]
        v_repeated = v_repeated.reshape(-1, 3)
        indices = np.tile(np.arange(len(positions)), len(meshgrid))
        dist = v_repeated - np.sum(self.cell * 0.5, axis=0)
        dist = (
            np.absolute(np.einsum("ni,ij->nj", dist + 1e-8, np.linalg.inv(self.cell)))
            - 0.5
        )
        check_dist = np.all(dist - width < 0, axis=-1)
        indices = indices[check_dist] % len(positions)
        v_repeated = v_repeated[check_dist]
        if return_indices:
            return v_repeated, indices
        return v_repeated

    @deprecate("Use get_neighbors and call numbers_of_neighbors")
    def get_numbers_of_neighbors_in_sphere(
        self,
        cutoff_radius=10,
        num_neighbors=None,
        id_list=None,
        width_buffer=1.2,
    ):
        """
        Function to compute the maximum number of neighbors in a sphere around each atom.
        Args:
            cutoff_radius (float): Upper bound of the distance to which the search must be done
            num_neighbors (int/None): maximum number of neighbors found
            id_list (list): list of atoms the neighbors are to be looked for
            width_buffer (float): width of the layer to be added to account for pbc.

        Returns:
            (np.ndarray) : for each atom the number of neighbors found in the sphere of radius
                           cutoff_radius (<= num_neighbors if specified)
        """
        return self.get_neighbors(
            cutoff_radius=cutoff_radius,
            num_neighbors=num_neighbors,
            id_list=id_list,
            width_buffer=width_buffer,
        ).numbers_of_neighbors

    @deprecate(allow_ragged="use `mode='ragged'` instead.")
    def get_neighbors(
        self,
        num_neighbors=12,
        tolerance=2,
        id_list=None,
        cutoff_radius=np.inf,
        width_buffer=1.2,
        allow_ragged=None,
        mode="filled",
        norm_order=2,
    ):
        """

        Args:
            num_neighbors (int): number of neighbors
            tolerance (int): tolerance (round decimal points) used for computing neighbor shells
            id_list (list): list of atoms the neighbors are to be looked for
            cutoff_radius (float): Upper bound of the distance to which the search must be done
            width_buffer (float): width of the layer to be added to account for pbc.
            allow_ragged (bool): (Deprecated; use mode) Whether to allow ragged list of arrays or
                rectangular numpy.ndarray filled with np.inf for values outside cutoff_radius
            mode (str): Representation of per-atom quantities (distances etc.). Choose from
                'filled', 'ragged' and 'flattened'.
            norm_order (int): Norm to use for the neighborhood search and shell recognition. The
                definition follows the conventional Lp norm (cf.
                https://en.wikipedia.org/wiki/Lp_space). This is an feature and for anything
                other than norm_order=2, there is no guarantee that this works flawlessly.

        Returns:

            structuretoolkit.analyse.neighbors.Neighbors: Neighbors instances with the neighbor
                indices, distances and vectors

        """
        return get_neighbors(
            structure=self,
            num_neighbors=num_neighbors,
            tolerance=tolerance,
            id_list=id_list,
            cutoff_radius=cutoff_radius,
            width_buffer=width_buffer,
            mode=mode,
            norm_order=norm_order,
        )

    @deprecate(allow_ragged="use `mode='ragged'` instead.")
    @deprecate("Use get_neighbors", version="1.0.0")
    def get_neighbors_by_distance(
        self,
        cutoff_radius=5,
        num_neighbors=None,
        tolerance=2,
        id_list=None,
        width_buffer=1.2,
        allow_ragged=None,
        mode="ragged",
        norm_order=2,
    ):
        return self.get_neighbors(
            cutoff_radius=cutoff_radius,
            num_neighbors=num_neighbors,
            tolerance=tolerance,
            id_list=id_list,
            width_buffer=width_buffer,
            allow_ragged=allow_ragged,
            mode=mode,
            norm_order=norm_order,
        )

    get_neighbors_by_distance.__doc__ = get_neighbors.__doc__

    def get_neighborhood(
        self,
        positions,
        num_neighbors=12,
        cutoff_radius=np.inf,
        width_buffer=1.2,
        mode="filled",
        norm_order=2,
    ):
        """

        Args:
            position: Position in a box whose neighborhood information is analysed
            num_neighbors (int): Number of nearest neighbors
            cutoff_radius (float): Upper bound of the distance to which the search is to be done
            width_buffer (float): Width of the layer to be added to account for pbc.
            mode (str): Representation of per-atom quantities (distances etc.). Choose from
                'filled', 'ragged' and 'flattened'.
            norm_order (int): Norm to use for the neighborhood search and shell recognition. The
                definition follows the conventional Lp norm (cf.
                https://en.wikipedia.org/wiki/Lp_space). This is an feature and for anything
                other than norm_order=2, there is no guarantee that this works flawlessly.

        Returns:

            pyiron.atomistics.structure.atoms.Tree: Neighbors instances with the neighbor
                indices, distances and vectors

        """
        return get_neighborhood(
            structure=self,
            positions=positions,
            num_neighbors=num_neighbors,
            cutoff_radius=cutoff_radius,
            width_buffer=width_buffer,
            mode=mode,
            norm_order=norm_order,
        )

    @deprecate(
        "Use neigh.find_neighbors_by_vector() instead (after calling neigh = structure.get_neighbors())",
        version="1.0.0",
    )
    def find_neighbors_by_vector(
        self, vector, return_deviation=False, num_neighbors=96
    ):
        """
        Args:
            vector (list/np.ndarray): vector by which positions are translated (and neighbors are searched)
            return_deviation (bool): whether to return distance between the expect positions and real positions

        Returns:
            np.ndarray: list of id's for the specified translation

        Example:
            a_0 = 2.832
            structure = pr.create_structure('Fe', 'bcc', a_0)
            id_list = structure.find_neighbors_by_vector([0, 0, a_0])
            # In this example, you get a list of neighbor atom id's at z+=a_0 for each atom.
            # This is particularly powerful for SSA when the magnetic structure has to be translated
            # in each direction.
        """
        neighbors = self.get_neighbors(num_neighbors=num_neighbors)
        return neighbors.find_neighbors_by_vector(
            vector=vector, return_deviation=return_deviation
        )

    @deprecate(
        "Use neigh.get_shell_matrix() instead (after calling neigh = structure.get_neighbors())",
        version="1.0.0",
    )
    def get_shell_matrix(
        self,
        id_list=None,
        chemical_pair=None,
        num_neighbors=100,
        tolerance=2,
        cluster_by_distances=False,
        cluster_by_vecs=False,
    ):
        """
        Shell matrices for pairwise interaction. Note: The matrices are always symmetric, meaning if you
        use them as bilinear operators, you have to divide the results by 2.

        Args:
            chemical_pair (list): pair of chemical symbols (e.g. ['Fe', 'Ni'])

        Returns:
            list of sparse matrices for different shells


        Example:
            from pyiron_atomistics import Project
            structure = Project('.').create_structure('Fe', 'bcc', 2.83).repeat(2)
            J = -0.1 # Ising parameter
            magmoms = 2*np.random.random((len(structure)), 3)-1 # Random magnetic moments between -1 and 1
            neigh = structure.get_neighbors(num_neighbors=8) # Iron first shell
            shell_matrices = neigh.get_shell_matrix()
            print('Energy =', 0.5*J*magmoms.dot(shell_matrices[0].dot(matmoms)))
        """
        neigh_list = self.get_neighbors(
            num_neighbors=num_neighbors, id_list=id_list, tolerance=tolerance
        )
        return neigh_list.get_shell_matrix(
            chemical_pair=chemical_pair,
            cluster_by_distances=cluster_by_distances,
            cluster_by_vecs=cluster_by_vecs,
        )

    def occupy_lattice(self, **qwargs):
        """
        Replaces specified indices with a given species
        """
        new_species = list(np.array(self.species).copy())
        new_indices = np.array(self.indices.copy())
        for key, i_list in qwargs.items():
            el = self._pse.element(key)
            if el.Abbreviation not in [spec.Abbreviation for spec in new_species]:
                new_species.append(el)
                new_indices[i_list] = len(new_species) - 1
            else:
                index = np.argwhere(np.array(new_species) == el).flatten()
                new_indices[i_list] = index
        delete_species_indices = list()
        retain_species_indices = list()
        for i, el in enumerate(new_species):
            if len(np.argwhere(new_indices == i).flatten()) == 0:
                delete_species_indices.append(i)
            else:
                retain_species_indices.append(i)
        for i in delete_species_indices:
            new_indices[new_indices >= i] += -1
        new_species = np.array(new_species)[retain_species_indices]
        self.set_species(new_species)
        self.set_array("indices", new_indices)

    @deprecate(
        "Use neigh.cluster_analysis() instead (after calling neigh = structure.get_neighbors())",
        version="1.0.0",
    )
    def cluster_analysis(
        self, id_list, neighbors=None, radius=None, return_cluster_sizes=False
    ):
        """

        Args:
            id_list:
            neighbors:
            radius:
            return_cluster_sizes:

        Returns:

        """
        if neighbors is None:
            if radius is None:
                neigh = self.get_neighbors(num_neighbors=100)
                indices = np.unique(
                    neigh.shells[0][neigh.shells[0] <= 2], return_index=True
                )[1]
                radius = neigh.distances[0][indices]
                radius = np.mean(radius)
                # print "radius: ", radius
            neighbors = self.get_neighbors_by_distance(cutoff_radius=radius)
        return neighbors.cluster_analysis(
            id_list=id_list, return_cluster_sizes=return_cluster_sizes
        )

    # TODO: combine with corresponding routine in plot3d
    @deprecate(
        "Use neigh.get_bonds() instead (after calling neigh = structure.get_neighbors())",
        version="1.0.0",
    )
    def get_bonds(self, radius=np.inf, max_shells=None, prec=0.1, num_neighbors=20):
        """

        Args:
            radius:
            max_shells:
            prec: minimum distance between any two clusters (if smaller considered to be single cluster)
            num_neighbors:

        Returns:

        """
        neighbors = self.get_neighbors_by_distance(
            cutoff_radius=radius, num_neighbors=num_neighbors
        )
        return neighbors.get_bonds(radius=radius, max_shells=max_shells, prec=prec)

    def get_symmetry(
        self, use_magmoms=False, use_elements=True, symprec=1e-5, angle_tolerance=-1.0
    ):
        """

        Args:
            use_magmoms (bool): Whether to consider magnetic moments (cf.
            get_initial_magnetic_moments())
            use_elements (bool): If False, chemical elements will be ignored
            symprec (float): Symmetry search precision
            angle_tolerance (float): Angle search tolerance

        Returns:
            symmetry (:class:`pyiron.atomistics.structure.symmetry.Symmetry`): Symmetry class


        """
        return get_symmetry(
            structure=self,
            use_magmoms=use_magmoms,
            use_elements=use_elements,
            symprec=symprec,
            angle_tolerance=angle_tolerance,
        )

    @deprecate("Use structure.get_symmetry().symmetrize_vectors()")
    def symmetrize_vectors(
        self,
        vectors,
        use_magmoms=False,
        use_elements=True,
        symprec=1e-5,
        angle_tolerance=-1.0,
    ):
        """
        Symmetrization of natom x 3 vectors according to box symmetries

        Args:
            vectors (ndarray/list): natom x 3 array to symmetrize
            use_magmoms (bool): cf. get_symmetry
            use_elements (bool): cf. get_symmetry
            symprec (float): cf. get_symmetry
            angle_tolerance (float): cf. get_symmetry

        Returns:
            (np.ndarray) symmetrized vectors
        """
        return self.get_symmetry(
            use_magmoms=use_magmoms,
            use_elements=use_elements,
            symprec=symprec,
            angle_tolerance=angle_tolerance,
        ).symmetrize_vectors(vectors=vectors)

    @deprecate("Use structure.get_symmetry().get_arg_equivalent_sites() instead")
    def group_points_by_symmetry(
        self,
        points,
        use_magmoms=False,
        use_elements=True,
        symprec=1e-5,
        angle_tolerance=-1.0,
    ):
        """
        This function classifies the points into groups according to the box symmetry given by
        spglib.

        Args:
            points: (np.array/list) nx3 array which contains positions
            use_magmoms (bool): Whether to consider magnetic moments (cf.
            get_initial_magnetic_moments())
            use_elements (bool): If False, chemical elements will be ignored
            symprec (float): Symmetry search precision
            angle_tolerance (float): Angle search tolerance

        Returns: list of arrays containing geometrically equivalent positions

        It is possible that the original points are not found in the returned list, as the
        positions outsie the box will be projected back to the box.
        """
        return self.get_symmetry(
            use_magmoms=use_magmoms,
            use_elements=use_elements,
            symprec=symprec,
            angle_tolerance=angle_tolerance,
        ).get_arg_equivalent_sites(points)

    @deprecate("Use structure.get_symmetry().get_arg_equivalent_sites() instead")
    def get_equivalent_points(
        self,
        points,
        use_magmoms=False,
        use_elements=True,
        symprec=1e-5,
        angle_tolerance=-1.0,
    ):
        """

        Args:
            points (list/ndarray): 3d vector
            use_magmoms (bool): cf. get_symmetry()
            use_elements (bool): cf. get_symmetry()
            symprec (float): cf. get_symmetry()
            angle_tolerance (float): cf. get_symmetry()

        Returns:
            (ndarray): array of equivalent points with respect to box symmetries
        """
        return self.get_symmetry(
            use_magmoms=use_magmoms,
            use_elements=use_elements,
            symprec=symprec,
            angle_tolerance=angle_tolerance,
        ).get_arg_equivalent_sites(points)

    @deprecate("Use structure.get_symmetry().info instead")
    def get_symmetry_dataset(self, symprec=1e-5, angle_tolerance=-1.0):
        """

        Args:
            symprec:
            angle_tolerance:

        Returns:

        https://atztogo.github.io/spglib/python-spglib.html
        """
        return self.get_symmetry(symprec=symprec, angle_tolerance=angle_tolerance).info

    @deprecate("Use structure.get_symmetry().spacegroup instead")
    def get_spacegroup(self, symprec=1e-5, angle_tolerance=-1.0):
        """

        Args:
            symprec:
            angle_tolerance:

        Returns:

        https://atztogo.github.io/spglib/python-spglib.html
        """
        return self.get_symmetry(
            symprec=symprec, angle_tolerance=angle_tolerance
        ).spacegroup

    @deprecate("Use structure.get_symmetry().refine_cell() instead")
    def refine_cell(self, symprec=1e-5, angle_tolerance=-1.0):
        """

        Args:
            symprec:
            angle_tolerance:

        Returns:

        https://atztogo.github.io/spglib/python-spglib.html
        """
        return self.get_symmetry(
            symprec=symprec, angle_tolerance=angle_tolerance
        ).refine_cell()

    @deprecate(
        "Use structure.get_symmetry().get_primitive_cell(standardize=False) instead"
    )
    def get_primitive_cell(self, symprec=1e-5, angle_tolerance=-1.0):
        """

        Args:
            symprec:
            angle_tolerance:

        Returns:

        """
        return self.get_symmetry(
            symprec=symprec, angle_tolerance=angle_tolerance
        ).get_primitive_cell(standardize=False)

    @deprecate("Use structure.get_symmetry().get_ir_reciprocal_mesh() instead")
    def get_ir_reciprocal_mesh(
        self,
        mesh,
        is_shift=np.zeros(3, dtype="intc"),
        is_time_reversal=True,
        symprec=1e-5,
    ):
        """

        Args:
            mesh:
            is_shift:
            is_time_reversal:
            symprec:

        Returns:

        """
        return self.get_symmetry(symprec=symprec).get_ir_reciprocal_mesh(
            mesh=mesh,
            is_shift=is_shift,
            is_time_reversal=is_time_reversal,
        )

    def get_majority_species(self, return_count=False):
        """
        This function returns the majority species and their number in the box

        Returns:
            number of atoms of the majority species, chemical symbol and chemical index

        """
        el_dict = self.get_number_species_atoms()
        el_num = list(el_dict.values())
        el_name = list(el_dict.keys())
        if np.sum(np.array(el_num) == np.max(el_num)) > 1:
            warnings.warn("There are more than one majority species")
        symbol_to_index = dict(
            zip(self.get_chemical_symbols(), self.get_chemical_indices())
        )
        max_index = np.argmax(el_num)
        return {
            "symbol": el_name[max_index],
            "count": int(np.max(el_num)),
            "index": symbol_to_index[el_name[max_index]],
        }

    def close(self):
        # TODO: implement
        pass

    @deprecate("Use Atoms.analyse.pyscal_voronoi_volume() instead")
    def get_voronoi_volume(self):
        return self._analyse.pyscal_voronoi_volume()

    get_voronoi_volume.__doc__ = Analyse.pyscal_voronoi_volume.__doc__

    def is_skewed(self, tolerance=1.0e-8):
        """
        Check whether the simulation box is skewed/sheared. The algorithm compares the box volume
        and the product of the box length in each direction. If these numbers do not match, the box
        is considered to be skewed and the function returns True

        Args:
            tolerance (float): Relative tolerance above which the structure is considered as skewed

        Returns:
            (bool): Whether the box is skewed or not.
        """
        volume = self.get_volume()
        prod = np.linalg.norm(self.cell, axis=-1).prod()
        if volume > 0:
            if abs(volume - prod) / volume < tolerance:
                return False
        return True

    def find_mic(self, v, vectors=True):
        """
        Find vectors following minimum image convention (mic). In principle this
        function does the same as ase.geometry.find_mic

        Args:
            v (list/numpy.ndarray): 3d vector or a list/array of 3d vectors
            vectors (bool): Whether to return vectors (distances are returned if False)

        Returns: numpy.ndarray of the same shape as input with mic
        """
        return find_mic(structure=self, v=v, vectors=vectors)

    def get_distance(self, a0, a1, mic=True, vector=False):
        """
        Return distance between two atoms.
        Use mic=True to use the Minimum Image Convention.
        vector=True gives the distance vector (from a0 to a1).

        Args:
            a0 (int/numpy.ndarray/list): position or atom ID
            a1 (int/numpy.ndarray/list): position or atom ID
            mic (bool): minimum image convention (True if periodic boundary conditions should be considered)
            vector (bool): True, if instead of distnce the vector connecting the two positions should be returned

        Returns:
            float: distance or vectors in length unit
        """
        from ase.geometry import find_mic

        positions = self.positions
        if isinstance(a0, list) or isinstance(a0, np.ndarray):
            if not (len(a0) == 3):
                raise AssertionError()
            a0 = np.array(a0)
        else:
            a0 = positions[a0]
        if isinstance(a1, list) or isinstance(a1, np.ndarray):
            if not (len(a1) == 3):
                raise AssertionError()
            a1 = np.array(a1)
        else:
            a1 = positions[a1]
        distance = np.array([a1 - a0])
        if mic:
            distance, d_len = find_mic(distance, self.cell, self.pbc)
        else:
            d_len = np.array([np.sqrt((distance**2).sum())])
        if vector:
            return distance[0]

        return d_len[0]

    def get_distances_array(self, p1=None, p2=None, mic=True, vectors=False):
        """
        Return distance matrix of every position in p1 with every position in
        p2. If p2 is not set, it is assumed that distances between all
        positions in p1 are desired. p2 will be set to p1 in this case. If both
        p1 and p2 are not set, the distances between all atoms in the box are
        returned.

        Args:
            p1 (numpy.ndarray/list): Nx3 array of positions
            p2 (numpy.ndarray/list): Nx3 array of positions
            mic (bool): minimum image convention
            vectors (bool): return vectors instead of distances
        Returns:
            numpy.ndarray: NxN if vector=False and NxNx3 if vector=True

        """
        return get_distances_array(
            structure=self, p1=p1, p2=p2, mic=mic, vectors=vectors
        )

    def append(self, atom):
        if isinstance(atom, ASEAtom):
            super(Atoms, self).append(atom=atom)
        else:
            new_atoms = atom.copy()
            if new_atoms.pbc.all() and np.isclose(new_atoms.get_volume(), 0):
                new_atoms.cell = self.cell
                new_atoms.pbc = self.pbc
            self += new_atoms

    def extend(self, other):
        """
        Extend atoms object by appending atoms from *other*. (Extending the ASE function)

        Args:
            other (pyiron_atomistics.atomistics.structure.atoms.Atoms/ase.atoms.Atoms): Structure to append

        Returns:
            pyiron.atomistics.structure.atoms.Atoms: The extended structure

        """
        if isinstance(other, Atom):
            other = self.__class__([other])
        elif isinstance(other, ASEAtom):
            other = self.__class__([ase_to_pyiron_atom(other)])
        if not isinstance(other, Atoms) and isinstance(other, ASEAtoms):
            warnings.warn(
                "Converting ase structure to pyiron before appending the structure"
            )
            other = ase_to_pyiron(other)

        d = self._store_elements.copy()
        d.update(other._store_elements.copy())
        chem, new_indices = np.unique(
            self.get_chemical_symbols().tolist()
            + other.get_chemical_symbols().tolist(),
            return_inverse=True,
        )
        new_species = [d[c] for c in chem]

        super(Atoms, self).extend(other=other)
        if isinstance(other, Atoms):
            if not np.allclose(self.cell, other.cell):
                warnings.warn(
                    "You are adding structures with different cell shapes. "
                    "Taking the cell and pbc of the first structure:{}".format(
                        self.cell
                    )
                )
            if not np.array_equal(self.pbc, other.pbc):
                warnings.warn(
                    "You are adding structures with different periodic boundary conditions. "
                    "Taking the cell and pbc of the first structure:{}".format(
                        self.cell
                    )
                )
<<<<<<< HEAD

            self.set_array("indices", new_indices)
            self.set_species(new_species)
            if not len(set(self.indices)) == len(self.species):
=======
            sum_atoms = self
            # sum_atoms = copy(self)
            sum_atoms._tag_list = sum_atoms._tag_list + other._tag_list
            sum_atoms.indices = np.append(sum_atoms.indices, other.indices)
            new_species_lst = copy(sum_atoms.species)
            ind_conv = {}
            for ind_old, el in enumerate(other.species):
                if el.Abbreviation in sum_atoms._store_elements.keys():
                    ind_new = sum_atoms._species_to_index_dict[
                        sum_atoms._store_elements[el.Abbreviation]
                    ]
                    ind_conv[ind_old] = ind_new
                else:
                    new_species_lst.append(el)
                    ind_conv[ind_old] = len(new_species_lst) - 1

            for key, val in ind_conv.items():
                new_indices[new_indices == key] = val + 1000
            new_indices = np.mod(new_indices, 1000)
            sum_atoms.indices[len(old_indices) :] = new_indices
            sum_atoms.set_species(new_species_lst)
            if not len(set(sum_atoms.indices)) == len(sum_atoms.species):
>>>>>>> e811d592
                raise ValueError("Adding the atom instances went wrong!")
        return self

    __iadd__ = extend

    def __copy__(self):
        """
        Copies the atoms object

        Returns:
            atoms_new: A copy of the object

        """
        # Using ASE copy
        atoms_new = super(Atoms, self).copy()
        ase_keys = list(ASEAtoms().__dict__.keys())
        ase_keys.append("_pse")
        # Only copy the non ASE keys
        for key, val in self.__dict__.items():
            if key not in ase_keys:
                atoms_new.__dict__[key] = copy(val)
        atoms_new._analyse = Analyse(atoms_new)
        return atoms_new

    def __delitem__(self, key):
        super().__delitem__(np.array([key]).flatten())
        unique_ind, new_ind = np.unique(self.indices, return_inverse=True)
        self.set_array("indices", new_ind)
        self.set_species(np.array(self.species)[unique_ind])

    def __eq__(self, other):
        return super(Atoms, self).__eq__(other) and np.array_equal(
            self.get_chemical_symbols(), other.get_chemical_symbols()
        )

    def __ne__(self, other):
        return not self == other

    def __getitem__(self, item):
        new_dict = dict()
        if isinstance(item, int):
            for key, value in self.arrays.items():
                if key in ["positions", "numbers", "indices"]:
                    continue
                if item < len(value):
                    if value[item] is not None:
                        new_dict[key] = value[item]
            element = self.species[self.indices[item]]
            index = item
            position = self.positions[item]
            return Atom(
                element=element,
                position=position,
                pse=self._pse,
                index=index,
                atoms=self,
                **new_dict,
            )

        new_array = super(Atoms, self).__getitem__(item)
        new_array.dimension = self.dimension
        if isinstance(item, tuple):
            item = list(item)
        new_species_indices, new_indices = np.unique(
            self.indices[item], return_inverse=True
        )
        new_species = [self.species[ind] for ind in new_species_indices]
        new_array.set_species(new_species)
        new_array.arrays["indices"] = new_indices
        if isinstance(new_array, Atom):
            natoms = len(self)
            if item < -natoms or item >= natoms:
                raise IndexError("Index out of range.")
            new_array.index = item
        return new_array

    def __getattr__(self, item):
        try:
            return self.arrays[item]
        except KeyError:
            return object.__getattribute__(self, item)

    def __dir__(self):
        new_dir = super().__dir__()
        for key in self.arrays.keys():
            new_dir.append(key)
        return new_dir

    # def __len__(self):
    #     return len(self.indices)

    def __repr__(self):
        if len(self) == 0:
            return "[]"
        out_str = ""
        for el, pos in zip(self.get_chemical_symbols(), self.positions):
            out_str += el + ": " + str(pos) + "\n"
        if len(self.get_tags()) > 0:
            tags = self.get_tags()
            out_str += "tags: \n"  # + ", ".join(tags) + "\n"
            for tag in tags:
                if tag in ["positions", "numbers"]:
                    continue
                out_str += "    " + str(tag) + ": " + self.arrays[tag].__str__() + "\n"
        if self.cell is not None:
            out_str += "pbc: " + str(self.pbc) + "\n"
            out_str += "cell: \n"
            out_str += str(self.cell) + "\n"
        return out_str

    def __str__(self):
        return self.get_chemical_formula()

    def __setitem__(self, key, value):
        if isinstance(key, (int, np.integer)):
            old_el = self.species[self.indices[key]]
            if isinstance(value, str):
                el = PeriodicTable().element(value)
            elif isinstance(value, ChemicalElement):
                el = value
            else:
                raise TypeError("value should either be a string or a ChemicalElement.")
            if el != old_el:
                new_species = np.array(self.species).copy()
                if len(self.select_index(old_el)) == 1:
                    if el.Abbreviation not in [
                        spec.Abbreviation for spec in new_species
                    ]:
                        new_species[self.indices[key]] = el
                        self.set_species(list(new_species))
                    else:
                        el_list = np.array([sp.Abbreviation for sp in new_species])
                        ind = np.argwhere(el_list == el.Abbreviation).flatten()[-1]
                        remove_index = self.indices[key]
                        new_species = list(new_species)
                        del new_species[remove_index]
                        self.indices[key] = ind
                        self.indices[self.indices > remove_index] -= 1
                        self.set_species(new_species)
                else:
                    if el.Abbreviation not in [
                        spec.Abbreviation for spec in new_species
                    ]:
                        new_species = list(new_species)
                        new_species.append(el)
                        self.set_species(new_species)
                        self.indices[key] = len(new_species) - 1
                    else:
                        el_list = np.array([sp.Abbreviation for sp in new_species])
                        ind = np.argwhere(el_list == el.Abbreviation).flatten()[-1]
                        self.indices[key] = ind
        elif isinstance(key, slice) or isinstance(key, (list, tuple, np.ndarray)):
            if not isinstance(key, slice):
                if hasattr(key, "__len__"):
                    if len(key) == 0:
                        return
            else:
                # Generating the correct numpy array from a slice input
                if key.start is None:
                    start_val = 0
                elif key.start < 0:
                    start_val = key.start + len(self)
                else:
                    start_val = key.start
                if key.stop is None:
                    stop_val = len(self)
                elif key.stop < 0:
                    stop_val = key.stop + len(self)
                else:
                    stop_val = key.stop
                if key.step is None:
                    step_val = 1
                else:
                    step_val = key.step
                key = np.arange(start_val, stop_val, step_val)
            if isinstance(value, (str, int, np.integer)):
                el = PeriodicTable().element(value)
            elif isinstance(value, ChemicalElement):
                el = value
            else:
                raise ValueError(
                    "The value assigned should be a string, integer or a ChemicalElement instance"
                )
            replace_list = list()
            new_species = list(np.array(self.species).copy())

            for sp in self.species:
                replace_list.append(
                    np.array_equal(
                        np.sort(self.select_index(sp)),
                        np.sort(np.intersect1d(self.select_index(sp), key)),
                    )
                )
            if el.Abbreviation not in [spec.Abbreviation for spec in new_species]:
                if not any(replace_list):
                    new_species.append(el)
                    self.set_species(new_species)
                    self.indices[key] = len(new_species) - 1
                else:
                    replace_ind = np.where(replace_list)[0][0]
                    new_species[replace_ind] = el
                    if len(np.where(replace_list)[0]) > 1:
                        for ind in replace_list[1:]:
                            del new_species[ind]
                    self.set_species(new_species)
                    self.indices[key] = replace_ind
            else:
                el_list = np.array([sp.Abbreviation for sp in new_species])
                ind = np.argwhere(el_list == el.Abbreviation).flatten()[-1]
                if not any(replace_list):
                    self.set_species(new_species)
                    self.indices[key] = ind
                else:
                    self.indices[key] = ind
                    delete_indices = list()
                    new_indices = self.indices.copy()
                    for i, rep in enumerate(replace_list):
                        if i != ind and rep:
                            delete_indices.append(i)
                            # del new_species[i]
                            new_indices[new_indices >= i] -= 1
                    self.set_array("indices", new_indices.copy())
                    new_species = np.array(new_species)[
                        np.setdiff1d(np.arange(len(new_species)), delete_indices)
                    ].tolist()
                    self.set_species(new_species)
        else:
            raise NotImplementedError()
        # For ASE compatibility
        self.numbers = self.get_atomic_numbers()

    @staticmethod
    def convert_formula(elements):
        """
        Convert a given chemical formula into a list of elements

        Args:
            elements (str): A string of the required chamical formula (eg. H2O)

        Returns:
            list: A list of elements corresponding to the formula

        """
        el_list = []
        num_list = ""
        for i, char in enumerate(elements):
            is_last = i == len(elements) - 1
            if len(num_list) > 0:
                if (not char.isdigit()) or is_last:
                    el_fac = ast.literal_eval(num_list) * el_list[-1]
                    for el in el_fac[1:]:
                        el_list.append(el)
                    num_list = ""

            if char.isupper():
                el_list.append(char)
            elif char.islower():
                el_list[-1] += char
            elif char.isdigit():
                num_list += char

            if len(num_list) > 0:
                # print "num_list: ", el_list, num_list, el_list[-1], (not char.isdigit()) or is_last
                if (not char.isdigit()) or is_last:
                    el_fac = ast.literal_eval(num_list) * [el_list[-1]]
                    # print "el_fac: ", el_fac
                    for el in el_fac[1:]:
                        el_list.append(el)
                    num_list = ""

        return el_list

    def get_constraint(self):
        if "selective_dynamics" in self.arrays.keys():
            from ase.constraints import FixAtoms

            return FixAtoms(
                indices=[
                    atom_ind
                    for atom_ind in range(len(self))
                    if not any(self.selective_dynamics[atom_ind])
                ]
            )
        else:
            return None

    def set_constraint(self, constraint=None):
        super(Atoms, self).set_constraint(constraint)
        if constraint is not None:
            if constraint.todict()["name"] != "FixAtoms":
                raise ValueError(
                    "Only FixAtoms is supported as ASE compatible constraint."
                )
            if "selective_dynamics" not in self.arrays.keys():
                self.add_tag(selective_dynamics=None)
            for atom_ind in range(len(self)):
                if atom_ind in constraint.index:
                    self.selective_dynamics[atom_ind] = [False, False, False]
                else:
                    self.selective_dynamics[atom_ind] = [True, True, True]

    def apply_strain(self, epsilon, return_box=False, mode="linear"):
        """
        Apply a given strain on the structure. It applies the matrix `F` in the manner:

        ```
            new_cell = F @ current_cell
        ```

        Args:
            epsilon (float/list/ndarray): epsilon matrix. If a single number is set, the same
                strain is applied in each direction. If a 3-dim vector is set, it will be
                multiplied by a unit matrix.
            return_box (bool): whether to return a box. If set to True, only the returned box will
                have the desired strain and the original box will stay unchanged.
            mode (str): `linear` or `lagrangian`. If `linear`, `F` is equal to the epsilon - 1.
                If `lagrangian`, epsilon is given by `(F^T * F - 1) / 2`. It raises an error if
                the strain is not symmetric (if the shear components are given).
        """
        epsilon = np.array([epsilon]).flatten()
        if len(epsilon) == 3 or len(epsilon) == 1:
            epsilon = epsilon * np.eye(3)
        epsilon = epsilon.reshape(3, 3)
        if epsilon.min() < -1.0:
            raise ValueError("Strain value too negative")
        if return_box:
            structure_copy = self.copy()
        else:
            structure_copy = self
        cell = structure_copy.cell.copy()
        if mode == "linear":
            F = epsilon + np.eye(3)
        elif mode == "lagrangian":
            if not np.allclose(epsilon, epsilon.T):
                raise ValueError("Strain must be symmetric if `mode = 'lagrangian'`")
            E, V = np.linalg.eigh(2 * epsilon + np.eye(3))
            F = np.einsum("ik,k,jk->ij", V, np.sqrt(E), V)
        else:
            raise ValueError("mode must be `linear` or `lagrangian`")
        cell = np.matmul(F, cell)
        structure_copy.set_cell(cell, scale_atoms=True)
        if return_box:
            return structure_copy

    def get_spherical_coordinates(self, x=None):
        """
        Args:
            x (list/ndarray): coordinates to transform. If not set, the positions
                              in structure will be returned.

        Returns:
            array in spherical coordinates
        """
        if x is None:
            x = self.positions.copy()
        x = np.array(x).reshape(-1, 3)
        r = np.linalg.norm(x, axis=-1)
        phi = np.arctan2(x[:, 2], x[:, 1])
        theta = np.arctan2(np.linalg.norm(x[:, :2], axis=-1), x[:, 2])
        return np.stack((r, theta, phi), axis=-1)

    def get_initial_magnetic_moments(self):
        """
        Get array of initial magnetic moments.

        Returns:
            numpy.array()
        """
        try:
            return self.arrays["spin"]
        except KeyError:
            spin_lst = [
                element.tags["spin"] if "spin" in element.tags.keys() else None
                for element in self.get_chemical_elements()
            ]
            if any(spin_lst):
                if (
                    (
                        isinstance(spin_lst, str)
                        or (
                            isinstance(spin_lst, (list, np.ndarray))
                            and isinstance(spin_lst[0], str)
                        )
                    )
                    and list(set(spin_lst))[0] is not None
                    and "[" in list(set(spin_lst))[0]
                ):
                    return np.array(
                        [
                            [
                                float(spin_dir)
                                for spin_dir in spin.replace("[", "")
                                .replace("]", "")
                                .replace(",", "")
                                .split()
                            ]
                            if spin
                            else [0.0, 0.0, 0.0]
                            for spin in spin_lst
                        ]
                    )
                elif isinstance(spin_lst, (list, np.ndarray)):
                    return np.array([float(s) if s else 0.0 for s in spin_lst])
                else:
                    return np.array([float(spin) if spin else 0.0 for spin in spin_lst])
            else:
                return np.zeros(len(self))

    def set_initial_magnetic_moments(self, magmoms=None):
        """
        Set array of initial magnetic moments.

        Args:
            magmoms (None/numpy.ndarray/list/dict/float): Default value is
                None (non magnetic calc). List, dict or single value assigning
                magnetic moments to the structure object.

        Non-collinear calculations may be specified through using a dict/list
        (see last example)

        If you want to make it non-magnetic, set `None`
        >>> structure.set_initial_magnetic_moments(None)

        Example I input: np.ndarray / List
        Assigns site moments via corresponding list of same length as number
        of sites in structure
        >>> from pyiron_atomistics import Project
        >>> structure = Project('.').create.structure.bulk('Ni', cubic=True)
        >>> structure[-1] = 'Fe'
        >>> spin_list = [1, 2, 3, 4]
        >>> structure.set_initial_magnetic_moments(spin_list)
        >>> structure.get_initial_magnetic_moments()
        array([1, 2, 3, 4])

        Example II input: dict
        Assigns species-specific magnetic moments
        >>> from pyiron_atomistics import Project
        >>> structure = Project('.').create.structure.bulk('Ni', cubic=True)
        >>> structure[-1] = 'Fe'
        >>> spin_dict = {'Fe': 1, 'Ni': 2}
        >>> structure.set_initial_magnetic_moments(spin_dict)
        >>> structure.get_initial_magnetic_moments()
        array([2, 2, 2, 1])

        Example III input: float
        Assigns the same magnetic moment to all sites in the structure
        >>> from pyiron_atomistics import Project
        >>> structure = Project('.').create.structure.bulk('Ni', cubic=True)
        >>> structure[-1] = 'Fe'
        >>> structure.set_initial_magnetic_moments(1)
        >>> print(structure.get_initial_magnetic_moments())
        array([1, 1, 1, 1])

        Example IV input: dict/list for non-collinear magmoms.
        Assigns non-collinear magnetic moments to the sites in structure
        >>> from pyiron_atomistics import Project
        >>> structure = Project('.').create.structure.bulk('Ni', cubic=True)
        >>> structure[-1] = 'Fe'

        Option 1: List input sets vectors for each individual site
        >>> non_coll_magmom_vect = [[1, 2, 3]
                                    [2, 3, 4],
                                    [3, 4, 5],
                                    [4, 5, 6]]
        >>> structure.set_initial_magnetic_moments(non_coll_magmom_vect)
        >>> print(structure.get_initial_magnetic_moments())
        array([[1, 2, 3], [2, 3, 4], [3, 4, 5], [4, 5, 6]])

        Option 2: Dict input sets magmom vectors for individual species:
        >>> print(structure.get_initial_magnetic_moments())
        >>> non_coll_spin_dict = {'Fe': [2, 3, 4], 'Ni': [1, 2, 3]}
        >>> structure.set_initial_magnetic_moments(non_coll_spin_dict)
        >>> print(structure.get_initial_magnetic_moments())
        array([[1, 2, 3], [1, 2, 3], [1, 2, 3], [2, 3, 4]])
        """
        # pyiron part
        if magmoms is not None:
            if isinstance(magmoms, dict):
                if set(self.get_species_symbols()) != set(magmoms.keys()):
                    raise ValueError(
                        "Elements in structure {} not found in dict {}".format(
                            set(self.get_chemical_symbols()), set(magmoms.keys())
                        )
                    )
                magmoms = [magmoms[c] for c in self.get_chemical_symbols()]
            elif not isinstance(magmoms, (np.ndarray, Sequence)):
                magmoms = len(self) * [magmoms]
            if len(magmoms) != len(self):
                raise ValueError("magmoms can be collinear or non-collinear.")
            self.set_array("spin", None)
            self.set_array("spin", np.array(magmoms))
        self.spins = magmoms  # For self.array['initial_magmoms']

    def rotate(
        self, a=0.0, v=None, center=(0, 0, 0), rotate_cell=False, index_list=None
    ):
        """
        Rotate atoms based on a vector and an angle, or two vectors. This function is completely adopted from ASE code
        (https://wiki.fysik.dtu.dk/ase/_modules/ase/atoms.html#Atoms.rotate)

        Args:

            a (float/list) in degrees = None:
                Angle that the atoms is rotated around the vecor 'v'. If an angle
                is not specified, the length of 'v' is used as the angle
                (default). The angle can also be a vector and then 'v' is rotated
                into 'a'.

            v (list/numpy.ndarray/string):
                Vector to rotate the atoms around. Vectors can be given as
                strings: 'x', '-x', 'y', ... .

            center (tuple/list/numpy.ndarray/str): The center is kept fixed under the rotation. Use 'COM' to fix
                                                the center of mass, 'COP' to fix the center of positions or
                                                'COU' to fix the center of cell.

            rotate_cell = False:
                If true the cell is also rotated.

            index_list (list/numpy.ndarray):
                Indices of atoms to be rotated

        Examples:

        Rotate 90 degrees around the z-axis, so that the x-axis is
        rotated into the y-axis:

        >>> atoms = Atoms()
        >>> atoms.rotate(90, 'z')
        >>> atoms.rotate(90, (0, 0, 1))
        >>> atoms.rotate(-90, '-z')
        >>> atoms.rotate('x', 'y')
        >>> atoms.rotate((1, 0, 0), (0, 1, 0))
        """
        if index_list is None:
            super(Atoms, self).rotate(a=a, v=v, center=center, rotate_cell=rotate_cell)
        else:
            dummy_basis = copy(self)
            dummy_basis.rotate(a=a, v=v, center=center, rotate_cell=rotate_cell)
            self.positions[index_list] = dummy_basis.positions[index_list]

    def to_ase(self):
        return pyiron_to_ase(self)

    def to_pymatgen(self):
        return pyiron_to_pymatgen(self)

    def to_ovito(self):
        return pyiron_to_ovito(self)

    def to_pyscal_system(self):
        return pyiron_to_pyscal_system(self)


class _CrystalStructure(Atoms):
    """
    only for historical reasons

    Args:
        element:
        BravaisLattice:
        BravaisBasis:
        LatticeConstants:
        Dimension:
        relCoords:
        PSE:
        **kwargs:
    """

    def __init__(
        self,
        element="Fe",
        bravais_lattice="cubic",
        bravais_basis="primitive",
        lattice_constants=None,  # depending on symmetry length and angles
        dimension=3,
        rel_coords=True,
        pse=None,
        **kwargs,
    ):
        # print "basis0"
        # allow also for scalar input for LatticeConstants (for a cubic system)
        if lattice_constants is None:
            lattice_constants = [1.0]
        try:
            test = lattice_constants[0]
        except (TypeError, IndexError):
            lattice_constants = [lattice_constants]
        self.bravais_lattice = bravais_lattice
        self.bravais_basis = bravais_basis
        self.lattice_constants = lattice_constants
        self.dimension = dimension
        self.relCoords = rel_coords
        self.element = element

        self.__updateCrystal__(pse)

        self.crystalParamsDict = {
            "BravaisLattice": self.bravais_lattice,
            "BravaisBasis": self.bravais_basis,
            "LatticeConstants": self.lattice_constants,
        }

        self.crystal_lattice_dict = {
            3: {
                "cubic": ["fcc", "bcc", "primitive"],
                "hexagonal": ["primitive", "hcp"],
                "monoclinic": ["primitive", "base-centered"],
                "triclinic": ["primitive"],
                "orthorombic": [
                    "primitive",
                    "body-centered",
                    "base-centered",
                    "face-centered",
                ],
                "tetragonal": ["primitive", "body-centered"],
                "rhombohedral": ["primitive"],
            },
            2: {
                "oblique": ["primitive"],
                "rectangular": ["primitive", "centered"],
                "hexagonal": ["primitive"],
                "square": ["primitive"],
            },
            1: {"line": ["primitive"]},
        }

        # init structure for lattice parameters alat, blat, clat, alpha, beta, gamma
        self.crystalLatticeParams = {
            3: {
                "cubic": [1.0],
                "hexagonal": [1.0, 2.0],
                "monoclinic": [1.0, 1.0, 1.0, 90.0],
                "triclinic": [1.0, 2.0, 3.0, 90.0, 90.0, 90.0],
                "orthorombic": [1.0, 1.0, 1.0],
                "tetragonal": [1.0, 2.0],
                "rhombohedral": [1.0, 90.0, 90.0, 90.0],
            },
            2: {
                "oblique": [1.0, 1.0, 90.0],
                "rectangular": [1.0, 1.0],
                "hexagonal": [1.0],
                "square": [1.0],
            },
            1: {"line": [1.0]},
        }

        # print "basis"
        super(_CrystalStructure, self).__init__(
            elements=self.ElementList,
            scaled_positions=self.coordinates,
            cell=self.amat,  # tag = "Crystal",
            pbc=[True, True, True][0 : self.dimension],
        )

    # ## private member functions
    def __updateCrystal__(self, pse=None):
        """

        Args:
            pse:

        Returns:

        """
        self.__updateAmat__()
        self.__updateCoordinates__()
        self.__updateElementList__(pse)

    def __updateAmat__(self):  # TODO: avoid multi-call of this function
        """

        Returns:

        """
        # print "lat constants (__updateAmat__):", self.LatticeConstants
        a_lat = self.lattice_constants[0]

        if self.dimension == 3:
            alpha = None
            beta = None
            gamma = None
            b_lat, c_lat = None, None
            if self.bravais_lattice == "cubic":
                b_lat = c_lat = a_lat
                alpha = beta = gamma = 90 / 180.0 * np.pi  # 90 degrees
            elif self.bravais_lattice == "tetragonal":
                b_lat = a_lat
                c_lat = self.lattice_constants[1]
                alpha = beta = gamma = 0.5 * np.pi  # 90 degrees
            elif self.bravais_lattice == "triclinic":
                b_lat = self.lattice_constants[1]
                c_lat = self.lattice_constants[2]
                alpha = self.lattice_constants[3] / 180.0 * np.pi
                beta = self.lattice_constants[4] / 180.0 * np.pi
                gamma = self.lattice_constants[5] / 180.0 * np.pi
            elif self.bravais_lattice == "hexagonal":
                b_lat = a_lat
                c_lat = self.lattice_constants[1]
                alpha = 60.0 / 180.0 * np.pi  # 60 degrees
                beta = gamma = 0.5 * np.pi  # 90 degrees
            elif self.bravais_lattice == "orthorombic":
                b_lat = self.lattice_constants[1]
                c_lat = self.lattice_constants[2]
                alpha = beta = gamma = 0.5 * np.pi  # 90 degrees
            elif self.bravais_lattice == "rhombohedral":
                b_lat = a_lat
                c_lat = a_lat
                alpha = self.lattice_constants[1] / 180.0 * np.pi
                beta = self.lattice_constants[2] / 180.0 * np.pi
                gamma = self.lattice_constants[3] / 180.0 * np.pi
            elif self.bravais_lattice == "monoclinic":
                b_lat = self.lattice_constants[1]
                c_lat = self.lattice_constants[2]
                alpha = 0.5 * np.pi
                beta = self.lattice_constants[3] / 180.0 * np.pi
                gamma = 0.5 * np.pi

            b1 = np.cos(alpha)
            b2 = np.sin(alpha)
            c1 = np.cos(beta)
            c2 = (np.cos(gamma) - np.cos(beta) * np.cos(alpha)) / np.sin(alpha)
            self.amat = np.array(
                [
                    [a_lat, 0.0, 0.0],
                    [b_lat * b1, b_lat * b2, 0.0],
                    [c_lat * c1, c_lat * c2, c_lat * np.sqrt(1 - c2 * c2 - c1 * c1)],
                ]
            )
        elif self.dimension == 2:  # TODO not finished yet
            self.amat = a_lat * np.array([[1.0, 0.0], [0.0, 1.0]])
            if self.bravais_lattice == "rectangular":
                b_lat = self.lattice_constants[1]
                self.amat = np.array([[a_lat, 0.0], [0.0, b_lat]])
        elif self.dimension == 1:
            self.amat = a_lat * np.array([[1.0]])
        else:
            raise ValueError("Bravais lattice not defined!")

    def __updateElementList__(self, pse=None):
        """

        Args:
            pse:

        Returns:

        """
        self.ElementList = len(self.coordinates) * [self.element]

    def __updateCoordinates__(self):
        """

        Returns:

        """
        # if relative coordinates
        basis = None
        if self.dimension == 3:
            if self.bravais_basis == "fcc" or self.bravais_basis == "face-centered":
                basis = np.array(
                    [[0.0, 0.0, 0.0], [0.5, 0.5, 0.0], [0.5, 0.0, 0.5], [0.0, 0.5, 0.5]]
                )
            elif self.bravais_basis == "body-centered" or self.bravais_basis == "bcc":
                basis = np.array([[0.0, 0.0, 0.0], [0.5, 0.5, 0.5]])
            elif self.bravais_basis == "base-centered":
                basis = np.array([[0.0, 0.0, 0.0], [0.5, 0.5, 0.0]])
            elif self.bravais_basis == "hcp":
                # basis = r([[0.0,-1./np.sqrt(3.),np.sqrt(8./3.)]])
                # a = self.LatticeConstants[0]
                # c = self.LatticeConstants[1]
                basis = np.array([[0.0, 0.0, 0.0], [1.0 / 3.0, 1.0 / 3.0, 1.0 / 2.0]])
                # basis = np.dot(basis,np.linalg.inv(self.amat))
            elif self.bravais_basis == "primitive":
                basis = np.array([[0.0, 0.0, 0.0]])
            else:
                raise ValueError(
                    "Only fcc, bcc, hcp, base-centered, body-centered and primitive cells are supported for 3D."
                )
        elif self.dimension == 2:
            if self.bravais_basis == "primitive":
                basis = np.array([[0.0, 0.0]])
            elif self.bravais_basis == "centered":
                basis = np.array([[0.0, 0.0], [0.5, 0.5]])
            else:
                raise ValueError(
                    "Only centered and primitive cells are supported for 2D."
                )
        elif self.dimension == 1:
            if self.bravais_basis == "primitive":
                basis = np.array([[0.0]])
            else:
                raise ValueError("Only primitive cells are supported for 1D.")
        self.coordinates = basis

    # ########################### get commmands ########################
    def get_lattice_types(self):
        """

        Returns:

        """
        self.crystal_lattice_dict[self.dimension].keys().sort()
        return self.crystal_lattice_dict[self.dimension].keys()

    def get_dimension_of_lattice_parameters(self):
        """

        Returns:

        """
        # print "getDimensionOfLatticeParameters"
        counter = 0
        for k in self.get_needed_lattice_parameters():
            if k:
                counter += 1
        return counter

    def get_needed_lattice_parameters(self):
        """

        Returns:

        """
        # print "call: getNeededLatticeParams"
        needed_params = [True, False, False, False, False, False]
        if self.dimension == 3:
            if self.bravais_lattice == "cubic":
                needed_params = [
                    True,
                    False,
                    False,
                    False,
                    False,
                    False,
                ]  # stands for alat, blat, clat, alpha, beta, gamma
            elif self.bravais_lattice == "triclinic":
                needed_params = [True, True, True, True, True, True]
            elif self.bravais_lattice == "monoclinic":
                needed_params = [True, True, True, True, False, False]
            elif self.bravais_lattice == "orthorombic":
                needed_params = [True, True, True, False, False, False]
            elif self.bravais_lattice == "tetragonal":
                needed_params = [True, False, True, False, False, False]
            elif self.bravais_lattice == "rhombohedral":
                needed_params = [True, False, False, True, True, True]
            elif self.bravais_lattice == "hexagonal":
                needed_params = [True, False, True, False, False, False]
        elif self.dimension == 2:
            if self.bravais_lattice == "oblique":
                needed_params = [True, True, False, True, False, False]
            elif self.bravais_lattice == "rectangular":
                needed_params = [True, True, False, False, False, False]
            elif self.bravais_lattice == "hexagonal":
                needed_params = [True, False, False, False, False, False]
            elif self.bravais_lattice == "square":
                needed_params = [True, False, False, False, False, False]
            else:  # TODO: need to be improved
                needed_params = [True, False, False, False, False, False]
        elif self.dimension == 1:
            if self.bravais_lattice == "line":
                needed_params = [True, False, False, False, False, False]
            else:  # TODO: improval needed
                needed_params = [True, False, False, False, False, False]
        else:
            raise ValueError("inconsistency in lattice structures")

        return needed_params

    def get_basis_types(self):
        """

        Returns:

        """
        self.crystal_lattice_dict[self.dimension].get(self.bravais_lattice).sort()
        return self.crystal_lattice_dict[self.dimension].get(self.bravais_lattice)

    def get_initial_lattice_constants(self):
        """

        Returns:

        """
        self.crystalLatticeParams[self.dimension].get(self.bravais_lattice).sort()
        return (
            self.crystalLatticeParams[self.dimension].get(self.bravais_lattice).sort()
        )

    # def getDimension(self):
    #     return self.dimension

    # def getCoordinates(self):
    #     return self.coordinates

    # def getCell(self):
    #     return self.amat

    def get_atom_structure(self, rel=True):
        """

        Args:
            rel:

        Returns:

        """
        #        print self.relCoords, self.amat
        return Atoms(
            elementList=self.ElementList,
            coordinates=self.coordinates,
            amat=self.amat,
            tag="Crystal",
            rel=rel,  # self.relCoords, #rel, # true or false # coordinates are given in relative lattice units
            pbc=[True, True, True][0 : self.dimension],
            Crystal=self.crystalParamsDict,
        )

    # #################### set commands #########################
    def set_lattice_constants(self, lattice_constants=None):
        """

        Args:
            lattice_constants:

        Returns:

        """
        if lattice_constants is None:
            lattice_constants = [1.0]
        for k in lattice_constants:
            if k <= 0:
                raise ValueError("negative lattice parameter(s)")
        self.lattice_constants = lattice_constants
        self.__updateCrystal__()

    def set_element(self, element="Fe"):
        """

        Args:
            element:

        Returns:

        """
        self.element = element
        self.__updateCrystal__()

    def set_dimension(self, dim=3):
        """

        Args:
            dim:

        Returns:

        """
        self.dimension = dim
        length = self.get_dimension_of_lattice_parameters()
        if dim == 3:  # # initial 3d structure
            self.lattice_constants = length * [1.0]
            self.bravais_lattice = "cubic"
            self.bravais_basis = "primitive"
        elif dim == 2:  # # initial 2d structure
            self.lattice_constants = length * [1.0]
            self.bravais_lattice = "square"
            self.bravais_basis = "primitive"
        elif dim == 1:  # # initial 1d structure
            self.lattice_constants = length * [1.0]
            self.bravais_lattice = "line"
            self.bravais_basis = "primitive"
        self.__updateCrystal__()

    def set_lattice_type(self, name_lattice="cubic"):
        """

        Args:
            name_lattice:

        Returns:

        """
        # catch input error
        # print "lattice type =", name_lattice
        if name_lattice not in self.get_lattice_types():
            raise ValueError("is not item of ")
        else:
            self.bravais_lattice = name_lattice
            self.set_lattice_constants(
                self.get_dimension_of_lattice_parameters() * [1.0]
            )
            self.set_basis_type(
                name_basis=self.crystal_lattice_dict[self.dimension].get(name_lattice)[
                    0
                ]
            )  # initial basis type

        self.__updateCrystal__()

    def set_basis_type(self, name_basis="primitive"):
        """

        Args:
            name_basis:

        Returns:

        """
        if name_basis not in self.get_basis_types():
            raise ValueError("is not item of")
        else:
            self.bravais_basis = name_basis
        self.__updateCrystal__()

    def atoms(self):
        """

        Returns:

        """
        return Atoms(
            elements=self.ElementList,
            scaled_positions=self.coordinates,
            cell=self.amat,
            pbc=[True, True, True][0 : self.dimension],
        )


class CrystalStructure(object):
    def __new__(cls, *args, **kwargs):
        basis = _CrystalStructure(*args, **kwargs).atoms()
        return basis


def ase_to_pyiron(ase_obj):
    """
    Convert an ase.atoms.Atoms structure object to its equivalent pyiron structure

    Args:
        ase_obj(ase.atoms.Atoms): The ase atoms instance to convert

    Returns:
        pyiron.atomistics.structure.atoms.Atoms: The equivalent pyiron structure

    """
    element_list = ase_obj.get_chemical_symbols()
    cell = ase_obj.cell
    positions = ase_obj.get_positions()
    pbc = ase_obj.get_pbc()
    spins = ase_obj.get_initial_magnetic_moments()
    if all(spins == np.array(None)) or sum(np.abs(spins)) == 0.0:
        pyiron_atoms = Atoms(
            elements=element_list, positions=positions, pbc=pbc, cell=cell
        )
    else:
        if any(spins == np.array(None)):
            spins[spins == np.array(None)] = 0.0
        pyiron_atoms = Atoms(
            elements=element_list,
            positions=positions,
            pbc=pbc,
            cell=cell,
            magmoms=spins,
        )
    if hasattr(ase_obj, "constraints") and len(ase_obj.constraints) != 0:
        for constraint in ase_obj.constraints:
            constraint_dict = constraint.todict()
            if constraint_dict["name"] == "FixAtoms":
                if "selective_dynamics" not in pyiron_atoms.arrays.keys():
                    pyiron_atoms.add_tag(selective_dynamics=[True, True, True])
                pyiron_atoms.selective_dynamics[
                    constraint_dict["kwargs"]["indices"]
                ] = [False, False, False]
            elif constraint_dict["name"] == "FixScaled":
                if "selective_dynamics" not in pyiron_atoms.arrays.keys():
                    pyiron_atoms.add_tag(selective_dynamics=[True, True, True])
                pyiron_atoms.selective_dynamics[
                    constraint_dict["kwargs"]["a"]
                ] = constraint_dict["kwargs"]["mask"]
            else:
                warnings.warn("Unsupported ASE constraint: " + constraint_dict["name"])
    return pyiron_atoms


def pyiron_to_ase(pyiron_obj):
    element_list = pyiron_obj.get_parent_symbols()
    cell = pyiron_obj.cell
    positions = pyiron_obj.positions
    pbc = pyiron_obj.get_pbc()
    spins = pyiron_obj.get_initial_magnetic_moments()
    if all(spins == np.array(None)) or sum(np.abs(spins)) == 0.0:
        atoms = ASEAtoms(symbols=element_list, positions=positions, pbc=pbc, cell=cell)
    else:
        if any(spins == np.array(None)):
            spins[spins == np.array(None)] = 0.0
        atoms = ASEAtoms(
            symbols=element_list, positions=positions, pbc=pbc, cell=cell, magmoms=spins
        )
    return atoms


def _check_if_simple_atoms(atoms):
    """
    Raise a warning if the ASE atoms object includes properties which can not be converted to pymatgen atoms.

    Args:
        atoms: ASE atoms object
    """
    dict_keys = [
        k
        for k in atoms.__dict__.keys()
        if k
        not in ["_celldisp", "arrays", "_cell", "_pbc", "_constraints", "info", "_calc"]
    ]
    array_keys = [
        k for k in atoms.__dict__["arrays"].keys() if k not in ["numbers", "positions"]
    ]
    if not len(dict_keys) == 0:
        warnings.warn("Found unknown keys: " + str(dict_keys))
    if not np.all(atoms.__dict__["_celldisp"] == np.array([[0.0], [0.0], [0.0]])):
        warnings.warn("Found cell displacement: " + str(atoms.__dict__["_celldisp"]))
    if not atoms.__dict__["_calc"] is None:
        warnings.warn("Found calculator: " + str(atoms.__dict__["_calc"]))
    if not atoms.__dict__["_constraints"] == []:
        warnings.warn("Found constraint: " + str(atoms.__dict__["_constraints"]))
    if not np.all(atoms.__dict__["_pbc"]):
        warnings.warn("Cell is not periodic: " + str(atoms.__dict__["_pbc"]))
    if not len(array_keys) == 0:
        warnings.warn("Found unknown flags: " + str(array_keys))
    if not atoms.__dict__["info"] == dict():
        warnings.warn("Info is not empty: " + str(atoms.__dict__["info"]))


def pymatgen_to_pyiron(structure):
    """
        Convert pymatgen Structure object to pyiron atoms object (pymatgen->ASE->pyiron)

    Args:
        pymatgen_obj: pymatgen Structure object

    Returns:
        pyiron atoms object
    """
    # This workaround is necessary because ASE refuses to accept limited degrees of freedom in their atoms object
    # e.g. only accepts [T T T] or [F F F] but rejects [T, T, F] etc.
    # Have to check for the property explicitly otherwise it just straight crashes
    # Let's just implement this workaround if any selective dynamics are present
    if "selective_dynamics" in structure.site_properties.keys():
        sel_dyn_list = structure.site_properties["selective_dynamics"]
        struct = structure.copy()
        struct.remove_site_property("selective_dynamics")
        pyiron_atoms = ase_to_pyiron(AseAtomsAdaptor().get_atoms(structure=struct))
        pyiron_atoms.add_tag(selective_dynamics=[True, True, True])
        for i, _ in enumerate(pyiron_atoms):
            pyiron_atoms.selective_dynamics[i] = sel_dyn_list[i]
    else:
        pyiron_atoms = ase_to_pyiron(AseAtomsAdaptor().get_atoms(structure=structure))
    return pyiron_atoms


def pyiron_to_pymatgen(pyiron_obj):
    """
    Convert pyiron atoms object to pymatgen Structure object

    Args:
        pyiron_obj: pyiron atoms object

    Returns:
        pymatgen Structure object
    """
    pyiron_obj_conv = pyiron_obj.copy()  # necessary to avoid changing original object
    # This workaround is necessary because ASE refuses to accept limited degrees of freedom in their atoms object
    # e.g. only accepts [T T T] or [F F F] but rejects [T, T, F] etc.
    # Let's just implement this workaround if any selective dynamics are present
    if hasattr(pyiron_obj, "selective_dynamics"):
        sel_dyn_list = pyiron_obj.selective_dynamics
        pyiron_obj_conv.selective_dynamics = [True, True, True]
        ase_obj = pyiron_to_ase(pyiron_obj_conv)
        pymatgen_obj_conv = AseAtomsAdaptor().get_structure(atoms=ase_obj)
        new_site_properties = pymatgen_obj_conv.site_properties
        new_site_properties["selective_dynamics"] = sel_dyn_list
        pymatgen_obj = pymatgen_obj_conv.copy(site_properties=new_site_properties)
    else:
        ase_obj = pyiron_to_ase(pyiron_obj_conv)
        _check_if_simple_atoms(atoms=ase_obj)
        pymatgen_obj = AseAtomsAdaptor().get_structure(atoms=ase_obj)
    return pymatgen_obj


def ovito_to_pyiron(ovito_obj):
    """

    Args:
        ovito_obj:

    Returns:

    """
    try:
        from ovito.data import ase_to_pyiron

        return ase_to_pyiron(ovito_obj.to_ase_atoms())
    except ImportError:
        raise ValueError("ovito package not yet installed")


def pyiron_to_ovito(atoms):
    """

    Args:
        atoms:

    Returns:

    """
    try:
        from ovito.data import DataCollection

        return DataCollection.create_from_ase_atoms(atoms)
    except ImportError:
        raise ValueError("ovito package not yet installed")


def string2symbols(s):
    """
    Convert string to list of chemical symbols.

    Args:
        s:

    Returns:

    """
    i = None
    n = len(s)
    if n == 0:
        return []
    c = s[0]
    if c.isdigit():
        i = 1
        while i < n and s[i].isdigit():
            i += 1
        return int(s[:i]) * string2symbols(s[i:])
    if c == "(":
        p = 0
        for i, c in enumerate(s):
            if c == "(":
                p += 1
            elif c == ")":
                p -= 1
                if p == 0:
                    break
        j = i + 1
        while j < n and s[j].isdigit():
            j += 1
        if j > i + 1:
            m = int(s[i + 1 : j])
        else:
            m = 1
        return m * string2symbols(s[1:i]) + string2symbols(s[j:])

    if c.isupper():
        i = 1
        if 1 < n and s[1].islower():
            i += 1
        j = i
        while j < n and s[j].isdigit():
            j += 1
        if j > i:
            m = int(s[i:j])
        else:
            m = 1
        return m * [s[:i]] + string2symbols(s[j:])
    else:
        raise ValueError


def symbols2numbers(symbols):
    """

    Args:
        symbols (list, str):

    Returns:

    """
    pse = PeriodicTable()
    df = pse.dataframe.T
    if isinstance(symbols, str):
        symbols = string2symbols(symbols)
    numbers = list()
    for sym in symbols:
        if isinstance(sym, str):
            numbers.append(df[sym]["AtomicNumber"])
        else:
            numbers.append(sym)
    return numbers


def string2vector(v):
    """

    Args:
        v:

    Returns:

    """
    if isinstance(v, str):
        if v[0] == "-":
            return -string2vector(v[1:])
        w = np.zeros(3)
        w["xyz".index(v)] = 1.0
        return w
    return np.array(v, float)


def default(data, dflt):
    """
    Helper function for setting default values.

    Args:
        data:
        dflt:

    Returns:

    """
    if data is None:
        return None
    elif isinstance(data, (list, tuple)):
        newdata = []
        allnone = True
        for x in data:
            if x is None:
                newdata.append(dflt)
            else:
                newdata.append(x)
                allnone = False
        if allnone:
            return None
        return newdata
    else:
        return data


class Symbols(ASESymbols):

    """
    Derived from the ase symbols class which has the following docs:

    Args:
        numbers list/numpy.ndarray): List of atomic numbers
    """

    def __init__(self, numbers):
        self.__doc__ = self.__doc__ + "\n" + super().__doc__
        super().__init__(numbers)
        self._structure = None

    @property
    def structure(self):
        """
        The structure to which the symbol is assigned to

        Returns:
            pyiron_atomistics.atomistics.structure.atoms.Atoms: The required structure
        """
        return self._structure

    @structure.setter
    def structure(self, val):
        self._structure = val

    def __setitem__(self, key, value):
        super().__setitem__(key, value)
        if self._structure is not None:
            index_array = np.argwhere(
                self.numbers != self._structure.get_atomic_numbers()
            ).flatten()
            replace_elements = self.structure.numbers_to_elements(
                self.numbers[index_array]
            )
            for i, el in enumerate(replace_elements):
                self._structure[index_array[i]] = el<|MERGE_RESOLUTION|>--- conflicted
+++ resolved
@@ -2048,35 +2048,9 @@
                         self.cell
                     )
                 )
-<<<<<<< HEAD
-
             self.set_array("indices", new_indices)
             self.set_species(new_species)
             if not len(set(self.indices)) == len(self.species):
-=======
-            sum_atoms = self
-            # sum_atoms = copy(self)
-            sum_atoms._tag_list = sum_atoms._tag_list + other._tag_list
-            sum_atoms.indices = np.append(sum_atoms.indices, other.indices)
-            new_species_lst = copy(sum_atoms.species)
-            ind_conv = {}
-            for ind_old, el in enumerate(other.species):
-                if el.Abbreviation in sum_atoms._store_elements.keys():
-                    ind_new = sum_atoms._species_to_index_dict[
-                        sum_atoms._store_elements[el.Abbreviation]
-                    ]
-                    ind_conv[ind_old] = ind_new
-                else:
-                    new_species_lst.append(el)
-                    ind_conv[ind_old] = len(new_species_lst) - 1
-
-            for key, val in ind_conv.items():
-                new_indices[new_indices == key] = val + 1000
-            new_indices = np.mod(new_indices, 1000)
-            sum_atoms.indices[len(old_indices) :] = new_indices
-            sum_atoms.set_species(new_species_lst)
-            if not len(set(sum_atoms.indices)) == len(sum_atoms.species):
->>>>>>> e811d592
                 raise ValueError("Adding the atom instances went wrong!")
         return self
 
