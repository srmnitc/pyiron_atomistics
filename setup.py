--- conflicted
+++ resolved
@@ -53,13 +53,8 @@
         'phonopy==2.19.1',
         'pint==0.22',
         'pyiron_base==0.6.1',
-<<<<<<< HEAD
-        'pymatgen==2023.5.31',
+        'pymatgen==2023.6.23',
         'scipy==1.11.0',
-=======
-        'pymatgen==2023.6.23',
-        'scipy==1.10.1',
->>>>>>> bde456d8
         'seekpath==2.1.0',
         'scikit-learn==1.2.2',
         'spglib==2.0.2',
