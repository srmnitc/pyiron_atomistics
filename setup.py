--- conflicted
+++ resolved
@@ -59,11 +59,7 @@
         'seekpath==2.1.0',
         'scikit-learn==1.3.0',
         'spglib==2.0.2',
-<<<<<<< HEAD
-        'structuretoolkit==0.0.7'
-=======
         'structuretoolkit==0.0.9'
->>>>>>> 9603c828
     ],
     cmdclass=versioneer.get_cmdclass(),
 
