import unittest
from pyiron_base.core.settings.generic import Settings
import os

file_location = os.path.dirname(os.path.abspath(__file__))
s = Settings(config={'sql_file': os.path.join(file_location, 'outcar.db'),
                     'project_paths': os.path.abspath(file_location),
                     'resource_paths': os.path.join(file_location, '../static')})

import posixpath
import numpy as np
from pyiron_vasp.vasp import Outcar


file_location = os.path.dirname(os.path.abspath(__file__))


class TestOutcar(unittest.TestCase):
    def setUp(self):
        self.file_list = list()
        self.outcar_parser = Outcar()
<<<<<<< HEAD
        # OUTCAR_8 is damaged. Additional tests might fail
        file_list = os.listdir("../static/vasp_test_files/outcar_samples")
=======
        # file_list = ["OUTCAR_1", "OUTCAR_2", "OUTCAR_3", "OUTCAR_4", "OUTCAR_5", "OUTCAR_6", "OUTCAR_7"]
        file_list = os.listdir(os.path.abspath(os.path.join(file_location,
                                                            "../static/vasp_test_files/outcar_samples")))
>>>>>>> 4c209fe6
        for f in file_list:
            direc = os.path.abspath(os.path.join(file_location,
                                                 "../static/vasp_test_files/outcar_samples"))
            filename = posixpath.join(direc, f)
            self.file_list.append(filename)

    def test_from_file(self):
        for filename in self.file_list:
            self.outcar_parser.from_file(filename=filename)
            type_dict = dict()
            type_dict["energies"] = np.ndarray
            type_dict["scf_energies"] = list
            type_dict["forces"] = np.ndarray
            type_dict["positions"] = np.ndarray
            type_dict["cells"] = np.ndarray
            type_dict["steps"] = np.ndarray
            type_dict["temperatures"] = np.ndarray
            type_dict["time"] = np.ndarray
            type_dict["fermi_level"] = float
            type_dict["scf_dipole_moments"] = list
            type_dict["kin_energy_error"] = float
            type_dict["stresses"] = np.ndarray
            type_dict["irreducible_kpoints"] = tuple
            type_dict["pressures"] = np.ndarray
            parse_keys = self.outcar_parser.parse_dict.keys()
            for key, value in type_dict.items():
                self.assertTrue(key in parse_keys)
                try:
                    self.assertIsInstance(self.outcar_parser.parse_dict[key], value)
                except AssertionError:
                    if int(filename.split('/OUTCAR_')[-1]) == 8:
                        self.assertEqual(key, "fermi_level")
                    else:
                        print(key, self.outcar_parser.parse_dict[key])
                        raise AssertionError("{} has the wrong type".format(key))

    def test_get_positions_and_forces(self):
        for filename in self.file_list:
            output = self.outcar_parser.get_positions_and_forces(filename)
            self.assertIsInstance(output[0], np.ndarray)
            self.assertIsInstance(output[1], np.ndarray)
            self.assertEqual(len(output[0]), len(output[1]))
            if int(filename.split('/OUTCAR_')[-1]) == 1:
                positions = np.array([[[0., 0., 0.], [1.85, 1.85, 0.], [1.85, 0., 1.85], [0., 1.85, 1.85]]])
                forces = np.array([[[-0., 0., 0.], [-0., 0., 0.], [0., 0., 0.], [0., -0., -0.]]])
                self.assertEqual(positions.__str__(), output[0].__str__())
                self.assertEqual(forces.__str__(), output[1].__str__())
            if int(filename.split('/OUTCAR_')[-1]) == 2:
                positions = np.array([[[0., 0., 0.], [1.4, 1.4, 1.4]]])
                forces = np.array([[[-0., 0., 0.], [0., -0., -0.]]])
                self.assertEqual(positions.__str__(), output[0].__str__())
                self.assertEqual(forces.__str__(), output[1].__str__())
            if int(filename.split('/OUTCAR_')[-1]) == 3 \
                    or int(filename.split('/OUTCAR_')[-1]) == 5 \
                    or int(filename.split('/OUTCAR_')[-1]) == 6:
                positions = np.array([[[0., 0., 0.], [1.4, 1.4, 1.4]]])
                forces = np.array([[[0., -0., 0.], [-0., 0., -0.]]])
                self.assertEqual(positions.__str__(), output[0].__str__())
                self.assertEqual(forces.__str__(), output[1].__str__())
            if int(filename.split('/OUTCAR_')[-1]) == 4:
                positions = np.array([[[0., 0., 0.], [1.4, 1.4, 1.4]]])
                forces = np.array([[[-0., -0., 0.], [0., 0., 0.]]])
                self.assertEqual(positions.__str__(), output[0].__str__())
                self.assertEqual(forces.__str__(), output[1].__str__())

    def test_get_positions(self):
        for filename in self.file_list:
            output = self.outcar_parser.get_positions(filename)
            self.assertIsInstance(output, np.ndarray)
            if int(filename.split('/OUTCAR_')[-1]) == 1:
                positions = np.array([[[0., 0., 0.], [1.85, 1.85, 0.], [1.85, 0., 1.85], [0., 1.85, 1.85]]])
                self.assertEqual(positions.__str__(), output.__str__())
            if int(filename.split('/OUTCAR_')[-1]) in [2, 3, 4, 5, 6]:
                positions = np.array([[[0., 0., 0.], [1.4, 1.4, 1.4]]])
                self.assertEqual(positions.__str__(), output.__str__())

    def test_get_forces(self):
        for filename in self.file_list:
            output = self.outcar_parser.get_forces(filename)
            self.assertIsInstance(output, np.ndarray)
            if int(filename.split('/OUTCAR_')[-1]) == 1:
                forces = np.array([[[-0., 0., 0.], [-0., 0., 0.], [0., 0., 0.], [0., -0., -0.]]])
                self.assertEqual(forces.__str__(), output.__str__())
            if int(filename.split('/OUTCAR_')[-1]) == 2:
                forces = np.array([[[-0., 0., 0.], [0., -0., -0.]]])
                self.assertEqual(forces.__str__(), output.__str__())
            if int(filename.split('/OUTCAR_')[-1]) in [3, 5, 6]:
                forces = np.array([[[0., -0., 0.], [-0., 0., -0.]]])
                self.assertEqual(forces.__str__(), output.__str__())
            if int(filename.split('/OUTCAR_')[-1]) == 4:
                forces = np.array([[[-0., -0., 0.], [0., 0., 0.]]])
                self.assertEqual(forces.__str__(), output.__str__())

    def test_get_cells(self):
        for filename in self.file_list:
            output = self.outcar_parser.get_cells(filename)
            self.assertIsInstance(output, np.ndarray)
            if int(filename.split('/OUTCAR_')[-1]) == 1:
                cells = np.array([[[3.7, 0., 0.], [0., 3.7, 0.], [0., 0., 3.7]]])
                self.assertEqual(cells.__str__(), output.__str__())
            if int(filename.split('/OUTCAR_')[-1]) in [2, 4, 5, 6]:
                cells = np.array([[[2.8, 0., 0.], [0., 2.8, 0.], [0., 0., 2.8]]])
                self.assertEqual(cells.__str__(), output.__str__())

    def test_get_total_energies(self):
        for filename in self.file_list:
            output = self.outcar_parser.get_total_energies(filename)
            self.assertIsInstance(output, np.ndarray)
            if int(filename.split('/OUTCAR_')[-1]) == 1:
                energies = np.array([-24.59765979])
                self.assertEqual(energies.__str__(), output.__str__())
            if int(filename.split('/OUTCAR_')[-1]) == 2:
                energies = np.array([-17.73798679])
                self.assertEqual(energies.__str__(), output.__str__())
            if int(filename.split('/OUTCAR_')[-1]) in [3, 4]:
                energies = np.array([-18.40140804])
                self.assertEqual(energies.__str__(), output.__str__())
            if int(filename.split('/OUTCAR_')[-1]) in [5, 6]:
                energies = np.array([-18.40218607])
                self.assertEqual(energies.__str__(), output.__str__())

    def test_get_all_total_energies(self):
        for filename in self.file_list:
            output = self.outcar_parser.get_all_total_energies(filename)
            self.assertIsInstance(output, list)
            self.assertIsInstance(output[-1], np.ndarray)
            if int(filename.split('/OUTCAR_')[-1]) == 1:
                energies = np.array([164.50346113, -22.34826105, -29.05044151, -29.09407035, -29.0944954, -27.08800718,
                                     -24.63733705, -24.60427656, -24.59776189, -24.59765131, -24.59765979])
                self.assertEqual(energies.__str__(), output[0].__str__())
            if int(filename.split('/OUTCAR_')[-1]) == 2:
                energies = np.array([49.31292902, -18.6411937, -20.8983855, -20.92056153, -20.92073722,
                                     -17.95357529, -17.76756585, -17.739524, -17.7379502, -17.73798679])
                self.assertEqual(energies.__str__(), output[0].__str__())
            if int(filename.split('/OUTCAR_')[-1]) in [3, 4]:
                energies = np.array([44.19769573, -19.71777011, -20.86598567, -20.87149728, -20.87156762, -18.51206993,
                                     -18.43794441, -18.41311659, -18.40310749, -18.4014402, -18.40140804])
                self.assertEqual(energies.__str__(), output[0].__str__())
            if int(filename.split('/OUTCAR_')[-1]) in [5, 6]:
                energies = np.array([ 69.15405871, -18.00103756, -20.85032272, -20.87198829, -20.87222361, -18.51305208,
                                      -18.43873509, -18.41390999, -18.40387841, -18.40222137, -18.40218607])
                self.assertEqual(energies.__str__(), output[0].__str__())

    def test_get_temperatures(self):
        for filename in self.file_list:
            output = self.outcar_parser.get_temperatures(filename)
            self.assertIsInstance(output, np.ndarray)
            if int(filename.split('/OUTCAR_')[-1]) in [1, 2, 3, 4, 5, 6]:
                temperatures = np.array([ 0.])
                self.assertEqual(temperatures.__str__(), output.__str__())

    def test_get_steps(self):
        for filename in self.file_list:
            output = self.outcar_parser.get_steps(filename)
            self.assertIsInstance(output, np.ndarray)
            if int(filename.split('/OUTCAR_')[-1]) in [1, 2, 3, 4, 5, 6]:
                steps = np.array([0., 0.02040816, 0.04081633, 0.06122449, 0.08163265, 0.10204082, 0.12244898, 0.14285714,
                                  0.16326531, 0.18367347, 0.20408163, 0.2244898, 0.24489796, 0.26530612, 0.28571429,
                                  0.30612245, 0.32653061, 0.34693878, 0.36734694, 0.3877551, 0.40816327, 0.42857143,
                                  0.44897959, 0.46938776, 0.48979592, 0.51020408, 0.53061224, 0.55102041, 0.57142857,
                                  0.59183673, 0.6122449,  0.63265306, 0.65306122, 0.67346939, 0.69387755, 0.71428571,
                                  0.73469388, 0.75510204, 0.7755102,  0.79591837, 0.81632653, 0.83673469, 0.85714286,
                                  0.87755102, 0.89795918, 0.91836735, 0.93877551, 0.95918367, 0.97959184, 1.])
                self.assertEqual(steps.__str__(), output.__str__())

    def test_get_time(self):
        for filename in self.file_list:
            output = self.outcar_parser.get_time(filename)
            self.assertIsInstance(output, np.ndarray)
            if int(filename.split('/OUTCAR_')[-1]) in [1, 2, 3, 4, 5, 6]:
                time = np.array([0., 0.02040816, 0.04081633, 0.06122449, 0.08163265, 0.10204082, 0.12244898, 0.14285714,
                                 0.16326531, 0.18367347, 0.20408163, 0.2244898, 0.24489796, 0.26530612, 0.28571429,
                                 0.30612245, 0.32653061, 0.34693878, 0.36734694, 0.3877551, 0.40816327, 0.42857143,
                                 0.44897959, 0.46938776, 0.48979592, 0.51020408, 0.53061224, 0.55102041, 0.57142857,
                                 0.59183673, 0.6122449, 0.63265306, 0.65306122, 0.67346939, 0.69387755, 0.71428571,
                                 0.73469388, 0.75510204, 0.7755102, 0.79591837, 0.81632653, 0.83673469, 0.85714286,
                                 0.87755102, 0.89795918, 0.91836735, 0.93877551, 0.95918367, 0.97959184, 1.])
                self.assertEqual(time.__str__(), output.__str__())

    def test_get_fermi_level(self):
        for filename in self.file_list:
            output = self.outcar_parser.get_fermi_level(filename)
            try:
                self.assertIsInstance(output, float)
            except AssertionError:
                self.assertEqual(int(filename.split('/OUTCAR_')[-1]), 8)
            if int(filename.split('/OUTCAR_')[-1]) == 1:
                fermi_level = 2.9738
                self.assertEqual(fermi_level, output)
            if int(filename.split('/OUTCAR_')[-1]) == 2:
                fermi_level = 5.9788
                self.assertEqual(fermi_level, output)
            if int(filename.split('/OUTCAR_')[-1]) in [3, 4]:
                fermi_level = 5.9613
                self.assertEqual(fermi_level, output)
            if int(filename.split('/OUTCAR_')[-1]) in [5, 6]:
                fermi_level = 5.9614
                self.assertEqual(fermi_level, output)

    def test_get_magnetization(self):
        for filename in self.file_list:
            output, final_magmoms = self.outcar_parser.get_magnetization(filename)
            positions = self.outcar_parser.get_positions(filename)
            if int(filename.split('/OUTCAR_')[-1]) == 1:
                magnetization = [np.array([])]
                self.assertEqual(magnetization.__str__(), output.__str__())
                self.assertFalse(final_magmoms)
            if int(filename.split('/OUTCAR_')[-1]) == 2:
                magnetization = [np.array([])]
                self.assertEqual(magnetization.__str__(), output.__str__())
                self.assertFalse(final_magmoms)
            if int(filename.split('/OUTCAR_')[-1]) == 3:
                magnetization = [np.array([4., 4., 4., 4., 3.1349091, 4.1157043, 4.2255076, 4.2514329, 4.2041297,
                                           4.2125079, 4.2125079])]
                self.assertEqual(magnetization.__str__(), output.__str__())
                self.assertFalse(final_magmoms)
            if int(filename.split('/OUTCAR_')[-1]) == 4:
                magnetization = [np.array([4., 4., 4., 4., 3.1349091, 4.1157043, 4.2255076, 4.2514329, 4.2041297,
                                           4.2125079, 4.2125079])]
                final_mag_lst = [[2.111, 2.111]]
                self.assertEqual(magnetization.__str__(), output.__str__())
                self.assertEqual(final_magmoms, final_mag_lst)
            if int(filename.split('/OUTCAR_')[-1]) == 5:
                magnetization = [np.array([[0., 4., 0.], [0., 4., 0.], [0., 4., 0.], [0., 4., 0.], [-0., 3.1360688, -0.],
                                           [-0., 4.1168471, 0.], [0., 4.2261074, -0.], [-0., 4.2517361, 0.],
                                           [-0., 4.2043676, 0.], [0., 4.2128061, 0.], [0., 4.2128061, 0.]])]
                self.assertEqual(magnetization.__str__(), output.__str__())
                self.assertFalse(final_magmoms)

            if int(filename.split('/OUTCAR_')[-1]) == 6:
                magnetization = [np.array([[0., 4., 0.], [0., 4., 0.], [0., 4., 0.], [0., 4., 0.], [-0., 3.1360688, -0.],
                                           [-0., 4.1168471, 0.], [0., 4.2261074, -0.], [-0., 4.2517361, 0.],
                                           [-0., 4.2043676, 0.], [0., 4.2128061, 0.], [0., 4.2128061, 0.]])]
                final_mag_lst = [[[0.0, 2.111, -0.0], [0.0, 2.111, 0.0]]]
                self.assertEqual(magnetization.__str__(), output.__str__())
                self.assertEqual(final_magmoms, final_mag_lst)
                final_magmoms = np.array(final_magmoms)
                final_magmoms[:, np.arange(len(positions[0]), dtype=int), :] = final_magmoms.copy()
                self.assertEqual(np.array(final_magmoms).shape[1], positions.shape[1])

            if int(filename.split('/OUTCAR_')[-1]) == 7:
                self.assertEqual((1, 49, 3), np.array(output).shape)
                self.assertEqual((11, 32, 3), np.array(final_magmoms).shape)
                final_magmoms = np.array(final_magmoms)
                final_magmoms[:, np.arange(len(positions[0]), dtype=int), :] = final_magmoms.copy()
                self.assertEqual(np.array(final_magmoms).shape[1], positions.shape[1])

    def test_get_broyden_mixing_mesh(self):
        for filename in self.file_list:
            output = self.outcar_parser.get_broyden_mixing_mesh(filename)
            if int(filename.split('/OUTCAR_')[-1]) == 1:
                mixing = 729
                self.assertEqual(mixing, output)
            if int(filename.split('/OUTCAR_')[-1]) in [2, 3, 4, 5, 6]:
                mixing = 343
                self.assertEqual(mixing, output)

    def test_get_dipole_moments(self):
        for filename in self.file_list:
            output = self.outcar_parser.get_dipole_moments(filename)
            self.assertTrue(output)
            self.assertIsInstance(output, list)
            if len(output) > 1:
                self.assertIsInstance(output[-1], np.ndarray)
                self.assertIsInstance(output[-1][-1], np.ndarray)
                self.assertEqual(len(output[-1][-1]), 3)

    def test_get_stresses(self):
        for filename in self.file_list:
            output_si = self.outcar_parser.get_stresses(filename, si_unit=True)
            output_kb = self.outcar_parser.get_stresses(filename, si_unit=False)
            self.assertIsInstance(output_si, np.ndarray)
            self.assertIsInstance(output_kb, np.ndarray)
            if int(filename.split('/OUTCAR_')[-1]) == 1:
                pullay_si = np.array([[-14.41433, -14.41433, -14.41433, 0., 0., 0.]])
                pullay_kb = np.array([[-455.93181, -455.93181, -455.93181, 0., 0., 0.]])
                self.assertEqual(output_si.__str__(), pullay_si.__str__())
                self.assertEqual(output_kb.__str__(), pullay_kb.__str__())
            if int(filename.split('/OUTCAR_')[-1]) == 2:
                pullay_si = np.array([[-5.38507, -5.38507, -5.38507, -0., 0., -0.]])
                pullay_kb = np.array([[-393.032, -393.032, -393.032, -0., 0., -0.]])
                self.assertEqual(output_si.__str__(), pullay_si.__str__())
                self.assertEqual(output_kb.__str__(), pullay_kb.__str__())
            if int(filename.split('/OUTCAR_')[-1]) == 3:
                pullay_si = np.array([[-3.29441, -3.29441, -3.29441, 0., -0., 0.]])
                pullay_kb = np.array([[-240.44384, -240.44384, -240.44384, 0., -0., 0.]])
                self.assertEqual(output_si.__str__(), pullay_si.__str__())
                self.assertEqual(output_kb.__str__(), pullay_kb.__str__())
            if int(filename.split('/OUTCAR_')[-1]) == 4:
                pullay_si = np.array([[-3.29441, -3.29441, -3.29441, -0., -0., -0.]])
                pullay_kb = np.array([[-240.44384, -240.44384, -240.44384, -0., -0., -0.]])
                self.assertEqual(output_si.__str__(), pullay_si.__str__())
                self.assertEqual(output_kb.__str__(), pullay_kb.__str__())
            if int(filename.split('/OUTCAR_')[-1]) in [5, 6]:
                pullay_si = np.array([[-3.3066, -3.3066, -3.3066, 0., -0., 0.]])
                pullay_kb = np.array([[-241.33405, -241.33409, -241.33405, 0., -0., 0.]])
                self.assertEqual(output_si.__str__(), pullay_si.__str__())
                self.assertEqual(output_kb.__str__(), pullay_kb.__str__())

    def test_get_kinetic_energy_error(self):
        for filename in self.file_list:
            output_total = self.outcar_parser.get_kinetic_energy_error(filename, total=True)
            self.assertIsInstance(output_total, float)
            output_single = self.outcar_parser.get_kinetic_energy_error(filename, total=False)
            self.assertIsInstance(output_single, float)
            if int(filename.split('/OUTCAR_')[-1]) == 1:
                kinetic_energy_error = 0.0774
                self.assertEqual(4 * kinetic_energy_error, output_total)
                self.assertEqual(kinetic_energy_error, output_single)
            if int(filename.split('/OUTCAR_')[-1]) in [2, 3, 4, 5, 6]:
                kinetic_energy_error = 0.0664
                self.assertEqual(2 * kinetic_energy_error, output_total)
                self.assertEqual(kinetic_energy_error, output_single)

    def test_get_kpoints_irreducible_reciprocal(self):
        for filename in self.file_list:
            output_all = self.outcar_parser.get_irreducible_kpoints(filename, reciprocal=True, weight=True,
                                                                    planewaves=True)
            output_w = self.outcar_parser.get_irreducible_kpoints(filename, reciprocal=True, weight=True,
                                                                  planewaves=False)
            output_p = self.outcar_parser.get_irreducible_kpoints(filename, reciprocal=True, weight=False,
                                                                  planewaves=True)
            output_k = self.outcar_parser.get_irreducible_kpoints(filename, reciprocal=True, weight=False,
                                                                  planewaves=False)
            self.assertIsInstance(output_all[0], np.ndarray)
            self.assertIsInstance(output_all[1], np.ndarray)
            self.assertIsInstance(output_all[2], np.ndarray)
            self.assertIsInstance(output_w[0], np.ndarray)
            self.assertIsInstance(output_w[1], np.ndarray)
            self.assertIsInstance(output_p[0], np.ndarray)
            self.assertIsInstance(output_p[1], np.ndarray)
            self.assertIsInstance(output_k, np.ndarray)
            self.assertEqual(output_all[0].__str__(), output_w[0].__str__())
            self.assertEqual(output_all[1].__str__(), output_w[1].__str__())
            self.assertEqual(output_all[0].__str__(), output_p[0].__str__())
            self.assertEqual(output_all[2].__str__(), output_p[1].__str__())
            self.assertEqual(output_all[0].__str__(), output_k.__str__())
            if int(filename.split('/OUTCAR_')[-1]) == 1:
                output = (np.array([[0.125, 0.125, 0.125], [0.375, 0.125, 0.125], [0.375, 0.375, 0.125],
                                    [0.375, 0.375, 0.375]]),
                          np.array([8.0, 24.0, 24.0, 8.0]), np.array([452.0, 457.0, 451.0, 459.0]))
                self.assertEqual(output_all.__str__(), output.__str__())
            if int(filename.split('/OUTCAR_')[-1]) in [2, 3, 4]:
                output = (np.array([[0.125, 0.125, 0.125], [0.375, 0.125, 0.125], [0.375, 0.375, 0.125],
                                    [0.375, 0.375, 0.375]]),
                          np.array([8.0, 24.0, 24.0, 8.0]), np.array([196., 199., 196., 190.]))
                self.assertEqual(output_all.__str__(), output.__str__())
            if int(filename.split('/OUTCAR_')[-1]) in [5, 6]:
                output = (np.array([[0.125, 0.125, 0.125], [0.375, 0.125, 0.125], [-0.375, 0.125, 0.125],
                                    [0.125, 0.375, 0.125], [0.375, 0.375, 0.125], [-0.375, 0.375, 0.125],
                                    [0.375, 0.125, 0.375], [0.375, 0.375, 0.375]]),
                          np.array([8., 8., 8., 8., 8., 8., 8., 8.]),
                          np.array([392., 398., 398., 398., 392., 392., 392., 380.]))
                self.assertEqual(output_all.__str__(), output.__str__())

    def test_get_nelect(self):
        n_elect_list = [40.0, 16.0, 16.0, 16.0, 16.0, 16.0, 224.0, 358.0]
        for filename in self.file_list:
            i = int(filename.split("_")[-1]) - 1
            self.assertEqual(n_elect_list[i], self.outcar_parser.get_nelect(filename))


if __name__ == '__main__':
    unittest.main()<|MERGE_RESOLUTION|>--- conflicted
+++ resolved
@@ -19,14 +19,9 @@
     def setUp(self):
         self.file_list = list()
         self.outcar_parser = Outcar()
-<<<<<<< HEAD
-        # OUTCAR_8 is damaged. Additional tests might fail
-        file_list = os.listdir("../static/vasp_test_files/outcar_samples")
-=======
         # file_list = ["OUTCAR_1", "OUTCAR_2", "OUTCAR_3", "OUTCAR_4", "OUTCAR_5", "OUTCAR_6", "OUTCAR_7"]
         file_list = os.listdir(os.path.abspath(os.path.join(file_location,
                                                             "../static/vasp_test_files/outcar_samples")))
->>>>>>> 4c209fe6
         for f in file_list:
             direc = os.path.abspath(os.path.join(file_location,
                                                  "../static/vasp_test_files/outcar_samples"))
