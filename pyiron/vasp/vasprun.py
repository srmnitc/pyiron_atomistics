# coding: utf-8
# Copyright (c) Max-Planck-Institut für Eisenforschung GmbH - Computational Materials Design (CM) Department
# Distributed under the terms of "New BSD License", see the LICENSE file.

import os
import xml.etree.cElementTree as ETree
import numpy as np
from collections import OrderedDict
from pyiron.atomistics.structure.atoms import Atoms
from pyiron.atomistics.structure.periodic_table import PeriodicTable
from pyiron.base.core.settings.generic import Settings
from pyiron.dft.waves.electronic import ElectronicStructure

__author__ = "Sudarsan Surendralal"
__copyright__ = "Copyright 2017, Max-Planck-Institut für Eisenforschung GmbH " \
                "- Computational Materials Design (CM) Department"
__version__ = "1.0"
__maintainer__ = "Sudarsan Surendralal"
__email__ = "surendralal@mpie.de"
__status__ = "production"
__date__ = "Sep 1, 2017"


class Vasprun(object):

    """
    This module is used to parse vasprun.xml files and store the data consistent with the pyiron input/output storage
    formats.

    Attributes:

        .. vasprun_dict(dict): Dictionary containing all information from the calculation parsed from the vasprun.xml
                            file. If you consider a simulation with N atoms and M ionic steps

                'positions' (numpy.ndarray): MxNx3 array containing all the relative positions
                'cell' (numpy.ndarray): Mx3x3 array containing all the size and shape of cells at every iteration point
                'forces' (numpy.ndarray): MxNx3 array containing all the forces in eV/A
                'total_energies' (numpy.ndarray): 1xM array containing all the total energies in eV
    """

    def __init__(self):
        self.vasprun_dict = dict()
        self.root = None

    def from_file(self, filename="vasprun.xml"):
        """
        Parsing vasprun.xml from the working directory
        Args:
            filename (str): Path to the vasprun file
        """
        if not (os.path.isfile(filename)):
            raise AssertionError()
        try:
            self.root = ETree.parse(filename).getroot()
        except ETree.ParseError:
            raise VasprunError("The vasprun.xml file is either corrupted or the simulation has failed")

        self.parse_root_to_dict()

    def parse_root_to_dict(self):
        """
        Parses from the main xml root.
        """
        node = self.root
        d = self.vasprun_dict
        d["scf_energies"] = list()
        d["scf_fr_energies"] = list()
        d["scf_0_energies"] = list()
        d["scf_dipole_moments"] = list()
        d["positions"] = list()
        d["cells"] = list()
        d["forces"] = list()
        d["total_energies"] = list()
        d["total_fr_energies"] = list()
        d["total_0_energies"] = list()
        d["stress_tensors"] = list()
        for leaf in node:
            if leaf.tag in ["generator", "incar"]:
                d[leaf.tag] = dict()
                for items in leaf:
                    d[leaf.tag] = self.parse_item_to_dict(items, d[leaf.tag])
            if leaf.tag in ["kpoints"]:
                d[leaf.tag] = dict()
                self.parse_kpoints_to_dict(leaf, d[leaf.tag])
            if leaf.tag in ["atominfo"]:
                d[leaf.tag] = dict()
                self.parse_atom_information_to_dict(leaf, d[leaf.tag])
            if leaf.tag in ["structure"] and leaf.attrib["name"] == "initialpos":
                d["init_structure"] = dict()
                self.parse_structure_to_dict(leaf, d["init_structure"])
            if leaf.tag in ["structure"] and leaf.attrib["name"] == "finalpos":
                d["final_structure"] = dict()
                self.parse_structure_to_dict(leaf, d["final_structure"])
            if leaf.tag in ["calculation"]:
                self.parse_calc_to_dict(leaf, d)
            if leaf.tag in ["parameters"]:
                pass
                self.parse_parameters(leaf, d)
        d["cells"] = np.array(d["cells"])
        d["positions"] = np.array(d["positions"])
        # Check if the parsed coordinates are in absolute/relative coordinates. If absolute, convert to relative
        total_positions = d["positions"].flatten()
        if len(np.argwhere(total_positions > 1)) / len(total_positions) > 0.2:
            pos_new = d["positions"].copy()
            for i, pos in enumerate(pos_new):
                d["positions"][i] = np.dot(pos, np.linalg.inv(d["cells"][i]))
        d["forces"] = np.array(d["forces"])
        d["total_energies"] = np.array(d["total_energies"])
        d["total_fr_energies"] = np.array(d["total_fr_energies"])
        d["total_0_energies"] = np.array(d["total_0_energies"])
        d["scf_energies"] = d["scf_energies"]
        d["scf_dipole_moments"] = d["scf_dipole_moments"]
        d["scf_fr_energies"] = d["scf_fr_energies"]
        d["scf_0_energies"] = d["scf_0_energies"]
        d["stress_tensors"] = d["stress_tensors"]

    def parse_kpoints_to_dict(self, node, d):
        """
        Parses kpoints data from a node to a dictionary

        Args:
            node (lxml.etree.Element instance): The node to parse
            d (dict): The dictionary to which data is to be parsed
        """
        if not (node.tag == "kpoints"):
            raise AssertionError()
        for leaf in node:
            if leaf.tag == "generation":
                d[leaf.tag] = dict()
                d[leaf.tag]["scheme"] = leaf.attrib["param"]
                gen_vec = np.zeros((3, 3))
                for item in leaf:
                    if item.tag == "v":
                        if item.attrib["name"] in ["divisions"]:
                            d[leaf.tag]["divisions"] = self._parse_vector(item, vec_type=int)
                        if item.attrib["name"] in ["genvec{}".format(i) for i in range(1, 4)]:
                            if item.attrib["name"] == "genvec1":
                                gen_vec[0, :] = self._parse_vector(item, vec_type=float)
                            if item.attrib["name"] == "genvec2":
                                gen_vec[1, :] = self._parse_vector(item, vec_type=float)
                            if item.attrib["name"] == "genvec3":
                                gen_vec[2, :] = self._parse_vector(item, vec_type=float)
                        if item.attrib["name"] in ["shift", "usershift"]:
                            d[leaf.tag][item.attrib["name"]] = self._parse_vector(item, vec_type=float)
                d[leaf.tag]["genvec"] = np.array(gen_vec)
            if leaf.tag == "varray":
                if leaf.attrib["name"] == "kpointlist":
                    d["kpoint_list"] = self._parse_2d_matrix(leaf, vec_type=float)
                if leaf.attrib["name"] == "weights":
                    d["kpoint_weights"] = self._parse_2d_matrix(leaf, vec_type=float).flatten()

    def parse_atom_information_to_dict(self, node, d):
        """
        Parses atom information from a node to a dictionary

        Args:
            node (lxml.etree.Element instance): The node to parse
            d (dict): The dictionary to which data is to be parsed
        """
        if not (node.tag == "atominfo"):
            raise AssertionError()
        species_dict = OrderedDict()
        for leaf in node:
            if leaf.tag == "atoms":
                d["n_atoms"] = self._parse_vector(leaf)[0]
            if leaf.tag == "types":
                d["n_species"] = self._parse_vector(leaf)[0]
            if leaf.tag == "array":
                if leaf.attrib["name"] == "atomtypes":
                    for item in leaf:
                        if item.tag == "set":
                            for sp in item:
                                elements = sp
                                if elements[1].text in species_dict.keys():
                                    pse = PeriodicTable()
                                    count = 1
                                    not_unique = True
                                    while not_unique:
                                        species_key = "_".join([elements[1].text, str(count)])
                                        if species_key not in species_dict.keys():
                                            not_unique = False
                                        else:
                                            count += 1
                                    pse.add_element(elements[1].text, species_key)
                                    special_element = pse.element(species_key)
                                    species_dict[special_element] = dict()
                                    species_dict[special_element]["n_atoms"] = int(elements[0].text)
                                    species_dict[special_element]["valence"] = float(elements[3].text)
                                else:
                                    species_key = elements[1].text
                                    species_dict[species_key] = dict()
                                    species_dict[species_key]["n_atoms"] = int(elements[0].text)
                                    species_dict[species_key]["valence"] = float(elements[3].text)
        d["species_dict"] = species_dict
        species_list = list()
        for key, val in species_dict.items():
            for sp in np.tile([key], species_dict[key]["n_atoms"]):
                species_list.append(clean_character(sp))
        d["species_list"] = species_list

    def parse_fermi_level_to_dict(self, node, d):
        """
        Parses fermi level from a node to a dictionary

        Args:
            node (lxml.etree.Element instance): The node to parse
            d (dict): The dictionary to which data is to be parsed
        """
        if not (node.tag == "dos"):
            raise AssertionError()
        for item in node:
            if item.tag == "i":
                self.parse_item_to_dict(item, d)

    def parse_total_dos_to_dict(self, node, d):
        """
        Parses total dos data from a node to a dictionary

        Args:
            node (lxml.etree.Element instance): The node to parse
            d (dict): The dictionary to which data is to be parsed
        """
        if not (node.tag == "total"):
            raise AssertionError()
        for item in node:
            if item.tag == "array":
                for ii in item:
                    if ii.tag == "set":
                        spin_dos_energies = list()
                        spin_dos_density = list()
                        spin_dos_idensity = list()
                        for sp in ii:
                            if sp.tag == "set" and "spin" in sp.attrib["comment"]:
                                try:
                                    values = self._parse_2d_matrix(sp, vec_type=float)
                                    dos_energies = values[:, 0]
                                    dos_density = values[:, 1]
                                    dos_idensity = values[:, 2]
                                    spin_dos_energies.append(dos_energies)
                                    spin_dos_density.append(dos_density)
                                    spin_dos_idensity.append(dos_idensity)
                                except ValueError:
                                    pass
                        d["spin_dos_energies"] = np.array(spin_dos_energies)
                        d["spin_dos_density"] = np.array(spin_dos_density)
                        d["spin_dos_idensity"] = np.array(spin_dos_idensity)

    def parse_partial_dos_to_dict(self, node, d):
        """
        Parses partial dos data from a node to a dictionary
    
        Args:
            node (lxml.etree.Element instance): The node to parse
            d (dict): The dictionary to which data is to be parsed
        """
        if not (node.tag == "partial"):
            raise AssertionError()
        orbital_dict = dict()
        orbital_index = 0
        for item in node:
            if item.tag == "array":
                for ii in item:
                    if ii.tag == "field":
                        if "energy" not in ii.text:
                            orbital_dict[ii.text.replace(" ", "")] = orbital_index
                        orbital_index += 1
                    if ii.tag == "set":
                        atom_resolved_dos = list()
                        for ion in ii:
                            spin_resolved_dos = list()
                            if ion.tag == "set" and "ion" in ion.attrib["comment"]:
                                for sp in ion:
                                    if sp.tag == "set" and "spin" in sp.attrib["comment"]:
                                        values = self._parse_2d_matrix(sp, vec_type=float)
                                        spin_resolved_dos.append(values[:, 1:])
                            atom_resolved_dos.append(spin_resolved_dos)
                        atom_resolved_dos = np.array(atom_resolved_dos)
                        n_atoms, n_spin, n_densities, n_orbitals = np.shape(atom_resolved_dos)
                        new_grand_dos_matrix = np.zeros((n_spin, n_atoms, n_orbitals, n_densities))
                        for i_spin in range(n_spin):
                            for i_atom in range(n_atoms):
                                for i_orbitals in range(n_orbitals):
                                    new_grand_dos_matrix[i_spin, i_atom, i_orbitals, :] = \
                                        atom_resolved_dos[i_atom, i_spin, :, i_orbitals]
                        d["resolved_dos_matrix"] = new_grand_dos_matrix

    def parse_projected_dos_to_dict(self, node, d):
        """
        Parses pdos data from a node to a dictionary

        Args:
            node (lxml.etree.Element instance): The node to parse
            d (dict): The dictionary to which data is to be parsed
        """
        if not (node.tag == "projected"):
            raise AssertionError()
        orbital_dict = dict()
        orbital_index = 0
        for item in node:
            if item.tag == "array":
                for ii in item:
                    if ii.tag == "field":
                        orbital_dict[ii.text] = orbital_index
                        orbital_index += 1
                    if ii.tag == "set":
                        spin_dos_mat = list()
                        for sp in ii:
                            if sp.tag == "set" and "spin" in sp.attrib["comment"]:
                                kpt_dos_mat = list()
                                for kpt in sp:
                                    band_dos_mat = list()
                                    for band in kpt:
                                        dos_matrix = self._parse_2d_matrix(band, vec_type=float)
                                        band_dos_mat.append(dos_matrix)
                                    kpt_dos_mat.append(band_dos_mat)
                                spin_dos_mat.append(kpt_dos_mat)
                        grand_dos_matrix = np.array(spin_dos_mat)
                        d["grand_dos_matrix"] = grand_dos_matrix
                        d["orbital_dict"] = orbital_dict

    def parse_scf(self, node):
        """
        Parses the total energy and dipolemoments for a VASP calculation

        Args:
            node: (lxml.etree.Element instance): The node to parse

        Returns:
            d (dict): Dictionary to containing parsed data
        """
        d = dict()
        if not (node.tag == "scstep"):
            raise AssertionError()
        for item in node:
            if item.tag == "energy":
                for i in item:
                    if i.attrib["name"] == "e_wo_entrp":
                        d["scf_energy"] = float(i.text)
                    if i.attrib["name"] == "e_fr_energy":
                        d["scf_fr_energy"] = float(i.text)
                    if i.attrib["name"] == "e_0_energy":
                        d["scf_0_energy"] = float(i.text)
            if item.tag == "dipole":
                for i in item:
                    if i.attrib["name"] == "dipole":
                        d["scf_dipole_moment"] = self._parse_vector(i, vec_type=float)
        return d

    def parse_calc_to_dict(self, node, d):
        """
        Parses ionic step data from a node to a dictionary

        Args:
            node (lxml.etree.Element instance): The node to parse
            d (dict): The dictionary to which data is to be parsed
        """
        scf_energies = list()
        scf_fr_energies = list()
        scf_0_energies = list()
        scf_moments = list()
        for item in node:
            if item.tag in ["scstep"]:
                scf_dict = self.parse_scf(item)
                scf_energies.append(scf_dict["scf_energy"])
                scf_fr_energies.append(scf_dict["scf_fr_energy"])
                scf_0_energies.append(scf_dict["scf_0_energy"])
                if "scf_dipole_moment" in scf_dict.keys():
                    scf_moments.append(scf_dict["scf_dipole_moment"])
            if item.tag in ["structure"]:
                struct_dict = dict()
                self.parse_structure_to_dict(item, struct_dict)
                d["positions"].append(struct_dict["positions"])
                d["cells"].append(struct_dict["cell"])
            if item.tag in ["varray"] and item.attrib["name"] == "forces":
                d["forces"].append(self._parse_2d_matrix(item, vec_type=float))
            if item.tag in ["stress"]:
                d["stress_tensors"].append(self._parse_2d_matrix(item, vec_type=float))
            if item.tag == "energy":
                for i in item:
                    if i.attrib["name"] == "e_wo_entrp":
                        d["total_energies"].append(float(i.text))
                    if i.attrib["name"] == "e_fr_energy":
                        d["total_fr_energies"].append(float(i.text))
                    if i.attrib["name"] == "e_0_energy":
                        d["total_0_energies"].append(float(i.text))
                    if i.attrib["name"] == "kinetic":
                        d["kinetic_energies"] = float(i.text)
            if item.tag == "eigenvalues":
                self.parse_eigenvalues_to_dict(item, d)

            if item.tag == "dos":
                self.parse_fermi_level_to_dict(item, d)
                d["efermi"] = float(d["efermi"])
                for i in item:
                    if i.tag == "total":
                        try:
                            self.parse_total_dos_to_dict(i, d)
                        except ValueError:
                            pass
                    if i.tag == "partial":
                        try:
                            self.parse_partial_dos_to_dict(i, d)
                        except ValueError:
                            pass

            if item.tag == "projected":
                self.parse_projected_dos_to_dict(item, d)

        d["scf_energies"].append(scf_energies)
        d["scf_fr_energies"].append(scf_fr_energies)
        d["scf_0_energies"].append(scf_0_energies)
        d["scf_dipole_moments"].append(scf_moments)

    def parse_eigenvalues_to_dict(self, node, d):
        """
        Parses eigenvalue and occupancy data from a node to a dictionary

        Args:
            node (lxml.etree.Element instance): The node to parse
            d (dict): The dictionary to which data is to be parsed
        """
        if not (node.tag == "eigenvalues"):
            raise AssertionError()
        grand_eigenvalue_matrix = list()
        grand_occupancy_matrix = list()
        for item in node:
            if item.tag == "array":
                for ii in item:
                    if ii.tag == "set":
                        spin_occ_mat = list()
                        spin_eig_mat = list()
                        for sp in ii:
                            if sp.tag == "set" and "spin" in sp.attrib["comment"]:
                                kpt_eig_mat = list()
                                kpt_occ_mat = list()
                                for kpt in sp:
                                    values = self._parse_2d_matrix(kpt, vec_type=float)
                                    eig_vec = values[:, 0].flatten()
                                    occ_vec = values[:, 1].flatten()
                                    kpt_eig_mat.append(eig_vec)
                                    kpt_occ_mat.append(occ_vec)
                                spin_eig_mat.append(kpt_eig_mat)
                                spin_occ_mat.append(kpt_occ_mat)
                        grand_eigenvalue_matrix = np.array(spin_eig_mat)
                        grand_occupancy_matrix = np.array(spin_occ_mat)
        d["grand_eigenvalue_matrix"] = grand_eigenvalue_matrix
        d["grand_occupancy_matrix"] = grand_occupancy_matrix

    def parse_structure_to_dict(self, node, d):
        """
        Parses structure from a node to a dictionary

        Args:
            node (lxml.etree.Element instance): The node to parse
            d (dict): The dictionary to which data is to be parsed
        """
        if not (node.tag == "structure"):
            raise AssertionError()
        for leaf in node:
            if leaf.tag == "crystal":
                for item in leaf:
                    if item.tag == "varray" and item.attrib["name"] == "basis":
                        d["cell"] = self._parse_2d_matrix(item)
            if leaf.tag == "varray" and leaf.attrib["name"] == "positions":
                d["positions"] = self._parse_2d_matrix(leaf)

            if leaf.tag == "varray" and leaf.attrib["name"] == "selective":
                d["selective_dynamics"] = self._parse_2d_matrix(leaf, vec_type=bool)

    @staticmethod
    def parse_item_to_dict(node, d):
        """
        Parses values from an item to a dictionary
        Args:
            node (etree.Element instance): Node to be parsed
            d (dict): The dictionary to which data is to be parsed

        Returns:
            d (dictionary)
        """
        type_dict = {"string": str, "float": float, "int": int, "logical": bool}
        logical_dict = {"T": True, "F": False}
        try:
            if node.attrib["type"] == "logical":
                d[node.attrib["name"]] = logical_dict[node.text.strip()]
            else:
                d[node.attrib["name"]] = type_dict[node.attrib["type"]](node.text)
        except (KeyError, IndexError, ValueError):
            d[node.attrib["name"]] = node.text
        return d

    def parse_parameters(self, node, d):
        """
        Parses parameter data from a node to a dictionary

        Args:
            node (lxml.etree.Element instance): The node to parse
            d (dict): The dictionary to which data is to be parsed
        """
        if not (node.tag == "parameters"):
            raise AssertionError()
        self.parse_recursively(node, d, key_name="parameters")

    def parse_recursively(self, node, d, key_name=None):
        """
        Parses recursively from a node to a dictionary

        Args:
            node (lxml.etree.Element instance): The node to parse
            d (dict): The dictionary to which data is to be parsed
            key_name (str): Forcefully assign a key name in case it is not present in the xml file
        """
<<<<<<< HEAD
        # test commit
=======
        # Test commit to check configuration dsnskdjng
        print(len(node))
>>>>>>> 1cc0fc44
        if not len(node) > 0:
            d[clean_key(node.attrib["name"])] = clean_character(node.text)
            return
        else:
            try:
                if key_name is not None:
                    dict_key = clean_key(key_name)
                else:
                    dict_key = clean_key(node.attrib["name"])
                d[dict_key] = dict()
                for item in node:
                    try:
                        self.parse_item_to_dict(item, d[dict_key][item.attrib["name"]])
                    except (KeyError, ValueError, IndexError):
                        try:
                            self.parse_recursively(item, d[dict_key], item.attrib["name"])
                        except (KeyError, ValueError, IndexError):
                            pass
            except KeyError:
                pass

    def _parse_2d_matrix(self, node, vec_type=float):
        """
        Parses a 2D vector from a node

        Args:
            node (lxml.etree.Element instance): The node to parse
            vec_type (type): The type of the vector to be parsed

        Returns:
            (numpy.ndarray): The required 2D array/vector
        """
        arr = list()
        for item in node:
            arr.append(self._parse_vector(item, vec_type=vec_type))
        return np.array(arr)

    @staticmethod
    def _parse_vector(node, vec_type=float):
        """
        Parses a 1D vector from a node

        Args:
            node (lxml.etree.Element instance): The node to parse
            vec_type (type): The type of the vector to be parsed

        Returns:
            (numpy.ndarray): The required 1D array/vector
        """
        txt = node.text
        lst = txt.split()
        logical_dict = {"T": True, "F": False}
        if "type" in node.attrib.keys():
            if node.attrib["type"] == "logical":
                return np.array([logical_dict[l.strip()] for l in lst])
            else:
                return np.array([vec_type(l) for l in lst])
        else:
            return np.array([vec_type(l) for l in lst])

    def get_initial_structure(self):
        """
        Gets the initial structure from the simulation

        Returns:

            basis (atomistics.structure.atoms.Atoms instance): The initial structure

        """
        try:
            el_list = self.vasprun_dict["atominfo"]["species_list"]
            cell = self.vasprun_dict["init_structure"]["cell"]
            positions = self.vasprun_dict["init_structure"]["positions"]
            if len(positions[positions > 1.01]) > 0:
                basis = Atoms(el_list, positions=positions, cell=cell)
            else:
                basis = Atoms(el_list, scaled_positions=positions, cell=cell)
            if "selective_dynamics" in self.vasprun_dict["init_structure"].keys():
                basis.add_tag(selective_dynamics=[True, True, True])
                for i, val in enumerate(self.vasprun_dict["init_structure"]["selective_dynamics"]):
                    basis[i].selective_dynamics = val
            return basis
        except KeyError:
            s = Settings()
            s.logger.warning("The initial structure could not be extracted from vasprun properly")
            return

    def get_final_structure(self):
        """
        Gets the final structure from the simulation

        Returns:

            basis (atomistics.structure.atoms.Atoms instance): The final structure

        """
        try:
            basis = self.get_initial_structure()
            basis.cell = self.vasprun_dict["final_structure"]["cell"]
            positions = self.vasprun_dict["final_structure"]["positions"]
            if len(positions[positions > 1.01]) > 0:
                basis.positions = positions
            else:
                basis.scaled_positions = positions
            return basis
        except (KeyError, AttributeError, ValueError):
            return

    def get_electronic_structure(self):
        """
        Get's the electronic structure from the VASP calculation

        Returns:
            atomistics.waves.electronic.ElectronicStructure instance

        """
        es_obj = ElectronicStructure()
        es_obj.kpoint_list = self.vasprun_dict["kpoints"]["kpoint_list"]
        es_obj.kpoint_weights = self.vasprun_dict["kpoints"]["kpoint_weights"]
        es_obj.eigenvalue_matrix = self.vasprun_dict["grand_eigenvalue_matrix"][0, :, :]
        es_obj.occupancy_matrix = self.vasprun_dict["grand_occupancy_matrix"][0, :, :]
        if "grand_dos_matrix" in self.vasprun_dict.keys():
            es_obj.grand_dos_matrix = self.vasprun_dict["grand_dos_matrix"]
        if "efermi" in self.vasprun_dict.keys():
            es_obj.efermi = self.vasprun_dict["efermi"]
        if "spin_dos_energies" in self.vasprun_dict.keys():
            es_obj.dos_energies = self.vasprun_dict["spin_dos_energies"][0]
            es_obj.dos_densities = self.vasprun_dict["spin_dos_density"]
            es_obj.dos_idensities = self.vasprun_dict["spin_dos_idensity"]
        if "resolved_dos_matrix" in self.vasprun_dict.keys():
            es_obj.resolved_densities = self.vasprun_dict["resolved_dos_matrix"]
            es_obj.orbital_dict = self.vasprun_dict["orbital_dict"]
        es_obj.generate_from_matrices()
        return es_obj


def clean_character(a, remove_char=" "):
    """
    Args:
        a (str): String to be cleaned
        remove_char (str): Character to be replaced

    Returns:
        str: The clean string
    """
    if isinstance(a, (str, np.str, np.str_)):
        return a.replace(remove_char, "")
    else:
        return a


def clean_key(a, remove_char=" "):
    """
    Replaces blanck spaces from a string for a dictoionary key with "_"
    
    Args:
        a (str): String to be cleaned
        remove_char (str): Character to be replaced

    Returns:
        str: The clean string
    """
    if isinstance(a, (str, np.str, np.str_)):
        return a.replace(remove_char, "_")
    else:
        return a


class VasprunError(ValueError):
    pass<|MERGE_RESOLUTION|>--- conflicted
+++ resolved
@@ -510,12 +510,6 @@
             d (dict): The dictionary to which data is to be parsed
             key_name (str): Forcefully assign a key name in case it is not present in the xml file
         """
-<<<<<<< HEAD
-        # test commit
-=======
-        # Test commit to check configuration dsnskdjng
-        print(len(node))
->>>>>>> 1cc0fc44
         if not len(node) > 0:
             d[clean_key(node.attrib["name"])] = clean_character(node.text)
             return
