--- conflicted
+++ resolved
@@ -360,31 +360,20 @@
         Returns:
 
         """
-<<<<<<< HEAD
-        if cwd is not None:
-            file_name = cwd + '/' + file_name
-        self.collect_errors(file_name)
-=======
         self.collect_errors(file_name=file_name, cwd=cwd)
         file_name = self.job_file_name(file_name=file_name, cwd=cwd)
->>>>>>> e2b1e8dd
         with open(file_name, 'r') as f:
             f = f.readlines()
             l_start = np.where([line.startswith('Step') for line in f])[0]
             l_end = np.where([line.startswith('Loop') for line in f])[0]
             if len(l_start)>len(l_end):
                 l_end = np.append(l_end, [None])
-<<<<<<< HEAD
-            df = [pd.read_csv(StringIO('\n'.join(f[llst:llen])),
-                              delim_whitespace=True) for llst, llen in zip(l_start, l_end)]
-=======
             if sys.version_info >= (3,):
                 df = [pd.read_csv(StringIO('\n'.join(f[llst:llen])),
                                   delim_whitespace=True) for llst, llen in zip(l_start, l_end)]
             else:
                 df = [pd.read_csv(StringIO(unicode('\n'.join(f[llst:llen]))),
                                   delim_whitespace=True) for llst, llen in zip(l_start, l_end)]
->>>>>>> e2b1e8dd
         df = df[-1]
 
         h5_dict = {"Step": "steps",
@@ -392,17 +381,6 @@
                    "PotEng": "energy_pot",
                    "TotEng": "energy_tot",
                    "Volume": "volume"}
-<<<<<<< HEAD
-
-        df = df.rename(index=str, columns=h5_dict)
-        pressures = np.stack((df.Pxx, df.Pxy, df.Pxz,
-                              df.Pxy, df.Pyy, df.Pyz,
-                              df.Pxz, df.Pyz, df.Pzz), axis=-1).reshape(-1, 3, 3)
-        pressures *= 0.0001 # bar -> GPa
-        df = df.drop(columns=df.columns[((df.columns.str.len()==3) & df.columns.str.startswith('P'))])
-        df['pressures'] = pressures.tolist()
-
-=======
 
         df = df.rename(index=str, columns=h5_dict)
         pressures = np.stack((df.Pxx, df.Pxy, df.Pxz,
@@ -412,7 +390,6 @@
         df = df.drop(columns=df.columns[((df.columns.str.len() == 3) & df.columns.str.startswith('P'))])
         df['pressures'] = pressures.tolist()
 
->>>>>>> e2b1e8dd
         with self.project_hdf5.open("output/generic") as hdf_output:
             # This is a hack for backward comparability
             for k,v in df.items():
